--- conflicted
+++ resolved
@@ -786,13 +786,8 @@
     # @param default_resolve [<#call(type, field, obj, args, ctx)>] A callable for handling field resolution
     # @param parser [Object] An object for handling definition string parsing (must respond to `parse`)
     # @param using [Hash] Plugins to attach to the created schema with `use(key, value)`
-    # @param interpreter [Boolean] If false, the legacy {Execution::Execute} runtime will be used
     # @return [Class] the schema described by `document`
-<<<<<<< HEAD
-    def self.from_definition(definition_or_path, default_resolve: nil, parser: BuildFromDefinition::DefaultParser, using: {})
-=======
-    def self.from_definition(definition_or_path, default_resolve: nil, interpreter: true, parser: GraphQL.default_parser, using: {})
->>>>>>> bb11c050
+    def self.from_definition(definition_or_path, default_resolve: nil, parser: GraphQL.default_parser, using: {})
       # If the file ends in `.graphql`, treat it like a filepath
       if definition_or_path.end_with?(".graphql")
         GraphQL::Schema::BuildFromDefinition.from_definition_path(
@@ -800,28 +795,15 @@
           default_resolve: default_resolve,
           parser: parser,
           using: using,
-          interpreter: interpreter,
         )
       else
-<<<<<<< HEAD
-        definition_or_path
-      end
-      GraphQL::Schema::BuildFromDefinition.from_definition(
-        definition,
-        default_resolve: default_resolve,
-        parser: parser,
-        using: using,
-      )
-=======
         GraphQL::Schema::BuildFromDefinition.from_definition(
           definition_or_path,
           default_resolve: default_resolve,
           parser: parser,
           using: using,
-          interpreter: interpreter,
         )
       end
->>>>>>> bb11c050
     end
 
     # Error that is raised when [#Schema#from_definition] is passed an invalid schema definition string.
