# frozen_string_literal: true
require "graphql/schema/addition"
require "graphql/schema/always_visible"
require "graphql/schema/base_64_encoder"
require "graphql/schema/find_inherited_value"
require "graphql/schema/finder"
require "graphql/schema/invalid_type_error"
require "graphql/schema/introspection_system"
require "graphql/schema/late_bound_type"
require "graphql/schema/null_mask"
require "graphql/schema/timeout"
require "graphql/schema/type_expression"
require "graphql/schema/unique_within_type"
require "graphql/schema/warden"
require "graphql/schema/build_from_definition"

require "graphql/schema/validator"
require "graphql/schema/member"
require "graphql/schema/wrapper"
require "graphql/schema/list"
require "graphql/schema/non_null"
require "graphql/schema/argument"
require "graphql/schema/enum_value"
require "graphql/schema/enum"
require "graphql/schema/field_extension"
require "graphql/schema/field"
require "graphql/schema/input_object"
require "graphql/schema/interface"
require "graphql/schema/scalar"
require "graphql/schema/object"
require "graphql/schema/union"
require "graphql/schema/directive"
require "graphql/schema/directive/deprecated"
require "graphql/schema/directive/include"
require "graphql/schema/directive/one_of"
require "graphql/schema/directive/skip"
require "graphql/schema/directive/feature"
require "graphql/schema/directive/flagged"
require "graphql/schema/directive/transform"
require "graphql/schema/type_membership"

require "graphql/schema/resolver"
require "graphql/schema/mutation"
require "graphql/schema/relay_classic_mutation"
require "graphql/schema/subscription"

module GraphQL
  # A GraphQL schema which may be queried with {GraphQL::Query}.
  #
  # The {Schema} contains:
  #
  #  - types for exposing your application
  #  - query analyzers for assessing incoming queries (including max depth & max complexity restrictions)
  #  - execution strategies for running incoming queries
  #
  # Schemas start with root types, {Schema#query}, {Schema#mutation} and {Schema#subscription}.
  # The schema will traverse the tree of fields & types, using those as starting points.
  # Any undiscoverable types may be provided with the `types` configuration.
  #
  # Schemas can restrict large incoming queries with `max_depth` and `max_complexity` configurations.
  # (These configurations can be overridden by specific calls to {Schema#execute})
  #
  # Schemas can specify how queries should be executed against them.
  # `query_execution_strategy`, `mutation_execution_strategy` and `subscription_execution_strategy`
  # each apply to corresponding root types.
  #
  # @example defining a schema
  #   class MySchema < GraphQL::Schema
  #     query QueryType
  #     # If types are only connected by way of interfaces, they must be added here
  #     orphan_types ImageType, AudioType
  #   end
  #
  class Schema
    extend GraphQL::Schema::Member::HasAstNode
    extend GraphQL::Schema::FindInheritedValue

    class DuplicateNamesError < GraphQL::Error
      attr_reader :duplicated_name
      def initialize(duplicated_name:, duplicated_definition_1:, duplicated_definition_2:)
        @duplicated_name = duplicated_name
        super(
          "Found two visible definitions for `#{duplicated_name}`: #{duplicated_definition_1}, #{duplicated_definition_2}"
        )
      end
    end

    class UnresolvedLateBoundTypeError < GraphQL::Error
      attr_reader :type
      def initialize(type:)
        @type = type
        super("Late bound type was never found: #{type.inspect}")
      end
    end

    # Error that is raised when [#Schema#from_definition] is passed an invalid schema definition string.
    class InvalidDocumentError < Error; end;

    class << self
      # Create schema with the result of an introspection query.
      # @param introspection_result [Hash] A response from {GraphQL::Introspection::INTROSPECTION_QUERY}
      # @return [Class<GraphQL::Schema>] the schema described by `input`
      def from_introspection(introspection_result)
        GraphQL::Schema::Loader.load(introspection_result)
      end

      # Create schema from an IDL schema or file containing an IDL definition.
      # @param definition_or_path [String] A schema definition string, or a path to a file containing the definition
      # @param default_resolve [<#call(type, field, obj, args, ctx)>] A callable for handling field resolution
      # @param parser [Object] An object for handling definition string parsing (must respond to `parse`)
      # @param using [Hash] Plugins to attach to the created schema with `use(key, value)`
      # @return [Class] the schema described by `document`
      def from_definition(definition_or_path, default_resolve: nil, parser: GraphQL.default_parser, using: {})
        # If the file ends in `.graphql` or `.graphqls`, treat it like a filepath
        if definition_or_path.end_with?(".graphql") || definition_or_path.end_with?(".graphqls")
          GraphQL::Schema::BuildFromDefinition.from_definition_path(
            self,
            definition_or_path,
            default_resolve: default_resolve,
            parser: parser,
            using: using,
          )
        else
          GraphQL::Schema::BuildFromDefinition.from_definition(
            self,
            definition_or_path,
            default_resolve: default_resolve,
            parser: parser,
            using: using,
          )
        end
      end

      def deprecated_graphql_definition
        graphql_definition(silence_deprecation_warning: true)
      end

      # @return [GraphQL::Subscriptions]
      def subscriptions(inherited: true)
        defined?(@subscriptions) ? @subscriptions : (inherited ? find_inherited_value(:subscriptions, nil) : nil)
      end

      def subscriptions=(new_implementation)
        @subscriptions = new_implementation
      end

      def trace_class(new_class = nil)
        if new_class
          trace_mode(:default, new_class)
          backtrace_class = Class.new(new_class)
          backtrace_class.include(GraphQL::Backtrace::Trace)
          trace_mode(:default_backtrace, backtrace_class)
        end
        trace_class_for(:default)
      end

      # @return [Class] Return the trace class to use for this mode, looking one up on the superclass if this Schema doesn't have one defined.
      def trace_class_for(mode)
        @trace_modes ||= {}
        @trace_modes[mode] ||= begin
          if mode == :default_backtrace
            schema_base_class = trace_class_for(:default)
            Class.new(schema_base_class) do
              include(GraphQL::Backtrace::Trace)
            end
          elsif superclass.respond_to?(:trace_class_for)
            superclass_base_class = superclass.trace_class_for(mode)
            Class.new(superclass_base_class)
          else
            Class.new(GraphQL::Tracing::Trace)
          end
        end
      end

      # Configure `trace_class` to be used whenever `context: { trace_mode: mode_name }` is requested.
      # `:default` is used when no `trace_mode: ...` is requested.
      # @param mode_name [Symbol]
      # @param trace_class [Class] subclass of GraphQL::Tracing::Trace
      # @return void
      def trace_mode(mode_name, trace_class)
        @trace_modes ||= {}
        @trace_modes[mode_name] = trace_class
        nil
      end


      # Returns the JSON response of {Introspection::INTROSPECTION_QUERY}.
      # @see {#as_json}
      # @return [String]
      def to_json(**args)
        JSON.pretty_generate(as_json(**args))
      end

      # Return the Hash response of {Introspection::INTROSPECTION_QUERY}.
      # @param context [Hash]
      # @param only [<#call(member, ctx)>]
      # @param except [<#call(member, ctx)>]
      # @param include_deprecated_args [Boolean] If true, deprecated arguments will be included in the JSON response
      # @param include_schema_description [Boolean] If true, the schema's description will be queried and included in the response
      # @param include_is_repeatable [Boolean] If true, `isRepeatable: true|false` will be included with the schema's directives
      # @param include_specified_by_url [Boolean] If true, scalar types' `specifiedByUrl:` will be included in the response
      # @param include_is_one_of [Boolean] If true, `isOneOf: true|false` will be included with input objects
      # @return [Hash] GraphQL result
      def as_json(context: {}, include_deprecated_args: true, include_schema_description: false, include_is_repeatable: false, include_specified_by_url: false, include_is_one_of: false)
        introspection_query = Introspection.query(
          include_deprecated_args: include_deprecated_args,
          include_schema_description: include_schema_description,
          include_is_repeatable: include_is_repeatable,
          include_is_one_of: include_is_one_of,
          include_specified_by_url: include_specified_by_url,
        )

        execute(introspection_query, context: context).to_h
      end

      # Return the GraphQL IDL for the schema
      # @param context [Hash]
      # @return [String]
      def to_definition(context: {})
        GraphQL::Schema::Printer.print_schema(self, context: context)
      end

      # Return the GraphQL::Language::Document IDL AST for the schema
      # @return [GraphQL::Language::Document]
      def to_document
        GraphQL::Language::DocumentFromSchemaDefinition.new(self).document
      end

      # @return [String, nil]
      def description(new_description = nil)
        if new_description
          @description = new_description
        elsif defined?(@description)
          @description
        else
          find_inherited_value(:description, nil)
        end
      end

      def find(path)
        if !@finder
          @find_cache = {}
          @finder ||= GraphQL::Schema::Finder.new(self)
        end
        @find_cache[path] ||= @finder.find(path)
      end

<<<<<<< HEAD
=======
      def default_filter
        GraphQL::Filter.new(except: default_mask)
      end

      def default_mask(new_mask = nil)
        if new_mask
          line = caller(2, 10).find { |l| !l.include?("lib/graphql") }
          GraphQL::Deprecation.warn("GraphQL::Filter and Schema.mask are deprecated and will be removed in v2.1.0. Implement `visible?` on your schema members instead (https://graphql-ruby.org/authorization/visibility.html).\n  #{line}")
          @own_default_mask = new_mask
        else
          @own_default_mask || find_inherited_value(:default_mask, Schema::NullMask)
        end
      end

>>>>>>> 71bc8745
      def static_validator
        GraphQL::StaticValidation::Validator.new(schema: self)
      end

      def use(plugin, **kwargs)
        if kwargs.any?
          plugin.use(self, **kwargs)
        else
          plugin.use(self)
        end
        own_plugins << [plugin, kwargs]
      end

      def plugins
        find_inherited_value(:plugins, EMPTY_ARRAY) + own_plugins
      end

      # Build a map of `{ name => type }` and return it
      # @return [Hash<String => Class>] A dictionary of type classes by their GraphQL name
      # @see get_type Which is more efficient for finding _one type_ by name, because it doesn't merge hashes.
      def types(context = GraphQL::Query::NullContext)
        all_types = non_introspection_types.merge(introspection_system.types)
        visible_types = {}
        all_types.each do |k, v|
          visible_types[k] =if v.is_a?(Array)
            visible_t = nil
            v.each do |t|
              if t.visible?(context)
                if visible_t.nil?
                  visible_t = t
                else
                  raise DuplicateNamesError.new(
                    duplicated_name: k, duplicated_definition_1: visible_t.inspect, duplicated_definition_2: t.inspect
                  )
                end
              end
            end
            visible_t
          else
            v
          end
        end
        visible_types
      end

      # @param type_name [String]
      # @return [Module, nil] A type, or nil if there's no type called `type_name`
      def get_type(type_name, context = GraphQL::Query::NullContext)
        local_entry = own_types[type_name]
        type_defn = case local_entry
        when nil
          nil
        when Array
          visible_t = nil
          warden = Warden.from_context(context)
          local_entry.each do |t|
            if warden.visible_type?(t, context)
              if visible_t.nil?
                visible_t = t
              else
                raise DuplicateNamesError.new(
                  duplicated_name: type_name, duplicated_definition_1: visible_t.inspect, duplicated_definition_2: t.inspect
                )
              end
            end
          end
          visible_t
        when Module
          local_entry
        else
          raise "Invariant: unexpected own_types[#{type_name.inspect}]: #{local_entry.inspect}"
        end

        type_defn ||
          introspection_system.types[type_name] || # todo context-specific introspection?
          (superclass.respond_to?(:get_type) ? superclass.get_type(type_name, context) : nil)
      end

      # @api private
      attr_writer :connections

      # @return [GraphQL::Pagination::Connections] if installed
      def connections
        if defined?(@connections)
          @connections
        else
          inherited_connections = find_inherited_value(:connections, nil)
          # This schema is part of an inheritance chain which is using new connections,
          # make a new instance, so we don't pollute the upstream one.
          if inherited_connections
            @connections = Pagination::Connections.new(schema: self)
          else
            nil
          end
        end
      end

      def new_connections?
        !!connections
      end

      def query(new_query_object = nil)
        if new_query_object
          if @query_object
            raise GraphQL::Error, "Second definition of `query(...)` (#{new_query_object.inspect}) is invalid, already configured with #{@query_object.inspect}"
          else
            @query_object = new_query_object
            add_type_and_traverse(new_query_object, root: true)
            nil
          end
        else
          @query_object || find_inherited_value(:query)
        end
      end

      def mutation(new_mutation_object = nil)
        if new_mutation_object
          if @mutation_object
            raise GraphQL::Error, "Second definition of `mutation(...)` (#{new_mutation_object.inspect}) is invalid, already configured with #{@mutation_object.inspect}"
          else
            @mutation_object = new_mutation_object
            add_type_and_traverse(new_mutation_object, root: true)
            nil
          end
        else
          @mutation_object || find_inherited_value(:mutation)
        end
      end

      def subscription(new_subscription_object = nil)
        if new_subscription_object
          if @subscription_object
            raise GraphQL::Error, "Second definition of `subscription(...)` (#{new_subscription_object.inspect}) is invalid, already configured with #{@subscription_object.inspect}"
          else
            @subscription_object = new_subscription_object
            add_subscription_extension_if_necessary
            add_type_and_traverse(new_subscription_object, root: true)
            nil
          end
        else
          @subscription_object || find_inherited_value(:subscription)
        end
      end

      # @see [GraphQL::Schema::Warden] Restricted access to root types
      # @return [GraphQL::ObjectType, nil]
      def root_type_for_operation(operation)
        case operation
        when "query"
          query
        when "mutation"
          mutation
        when "subscription"
          subscription
        else
          raise ArgumentError, "unknown operation type: #{operation}"
        end
      end

      def root_types
        @root_types
      end

      def warden_class
        if defined?(@warden_class)
          @warden_class
        elsif superclass.respond_to?(:warden_class)
          superclass.warden_class
        else
          GraphQL::Schema::Warden
        end
      end

      attr_writer :warden_class

      # @param type [Module] The type definition whose possible types you want to see
      # @return [Hash<String, Module>] All possible types, if no `type` is given.
      # @return [Array<Module>] Possible types for `type`, if it's given.
      def possible_types(type = nil, context = GraphQL::Query::NullContext)
        if type
          # TODO duck-typing `.possible_types` would probably be nicer here
          if type.kind.union?
            type.possible_types(context: context)
          else
            stored_possible_types = own_possible_types[type.graphql_name]
            visible_possible_types = if stored_possible_types && type.kind.interface?
              stored_possible_types.select do |possible_type|
                possible_type.interfaces(context).include?(type)
              end
            else
              stored_possible_types
            end
            visible_possible_types ||
              introspection_system.possible_types[type.graphql_name] ||
              (
                superclass.respond_to?(:possible_types) ?
                  superclass.possible_types(type, context) :
                  EMPTY_ARRAY
              )
          end
        else
          find_inherited_value(:possible_types, EMPTY_HASH)
            .merge(own_possible_types)
            .merge(introspection_system.possible_types)
        end
      end

      def union_memberships(type = nil)
        if type
          own_um = own_union_memberships.fetch(type.graphql_name, EMPTY_ARRAY)
          inherited_um = find_inherited_value(:union_memberships, EMPTY_HASH).fetch(type.graphql_name, EMPTY_ARRAY)
          own_um + inherited_um
        else
          joined_um = own_union_memberships.dup
          find_inherited_value(:union_memberhips, EMPTY_HASH).each do |k, v|
            um = joined_um[k] ||= []
            um.concat(v)
          end
          joined_um
        end
      end

      # @api private
      # @see GraphQL::Dataloader
      def dataloader_class
        @dataloader_class || GraphQL::Dataloader::NullDataloader
      end

      attr_writer :dataloader_class

      def references_to(to_type = nil, from: nil)
        @own_references_to ||= Hash.new { |h, k| h[k] = [] }
        if to_type
          if !to_type.is_a?(String)
            to_type = to_type.graphql_name
          end

          if from
            @own_references_to[to_type] << from
          else
            own_refs = @own_references_to[to_type]
            inherited_refs = find_inherited_value(:references_to, EMPTY_HASH)[to_type] || EMPTY_ARRAY
            own_refs + inherited_refs
          end
        else
          # `@own_references_to` can be quite large for big schemas,
          # and generally speaking, we won't inherit any values.
          # So optimize the most common case -- don't create a duplicate Hash.
          inherited_value = find_inherited_value(:references_to, EMPTY_HASH)
          if inherited_value.any?
            inherited_value.merge(@own_references_to)
          else
            @own_references_to
          end
        end
      end

      def type_from_ast(ast_node, context: nil)
        type_owner = context ? context.warden : self
        GraphQL::Schema::TypeExpression.build_type(type_owner, ast_node)
      end

      def get_field(type_or_name, field_name, context = GraphQL::Query::NullContext)
        parent_type = case type_or_name
        when LateBoundType
          get_type(type_or_name.name, context)
        when String
          get_type(type_or_name, context)
        when Module
          type_or_name
        else
          raise GraphQL::InvariantError, "Unexpected field owner for #{field_name.inspect}: #{type_or_name.inspect} (#{type_or_name.class})"
        end

        if parent_type.kind.fields? && (field = parent_type.get_field(field_name, context))
          field
        elsif parent_type == query && (entry_point_field = introspection_system.entry_point(name: field_name))
          entry_point_field
        elsif (dynamic_field = introspection_system.dynamic_field(name: field_name))
          dynamic_field
        else
          nil
        end
      end

      def get_fields(type, context = GraphQL::Query::NullContext)
        type.fields(context)
      end

      def introspection(new_introspection_namespace = nil)
        if new_introspection_namespace
          @introspection = new_introspection_namespace
          # reset this cached value:
          @introspection_system = nil
        else
          @introspection || find_inherited_value(:introspection)
        end
      end

      def introspection_system
        if !@introspection_system
          @introspection_system = Schema::IntrospectionSystem.new(self)
          @introspection_system.resolve_late_bindings
        end
        @introspection_system
      end

      def cursor_encoder(new_encoder = nil)
        if new_encoder
          @cursor_encoder = new_encoder
        end
        @cursor_encoder || find_inherited_value(:cursor_encoder, Base64Encoder)
      end

      def default_max_page_size(new_default_max_page_size = nil)
        if new_default_max_page_size
          @default_max_page_size = new_default_max_page_size
        else
          @default_max_page_size || find_inherited_value(:default_max_page_size)
        end
      end

      def default_page_size(new_default_page_size = nil)
        if new_default_page_size
          @default_page_size = new_default_page_size
        else
          @default_page_size || find_inherited_value(:default_page_size)
        end
      end

      def query_execution_strategy(new_query_execution_strategy = nil)
        if new_query_execution_strategy
          @query_execution_strategy = new_query_execution_strategy
        else
          @query_execution_strategy || find_inherited_value(:query_execution_strategy, self.default_execution_strategy)
        end
      end

      def mutation_execution_strategy(new_mutation_execution_strategy = nil)
        if new_mutation_execution_strategy
          @mutation_execution_strategy = new_mutation_execution_strategy
        else
          @mutation_execution_strategy || find_inherited_value(:mutation_execution_strategy, self.default_execution_strategy)
        end
      end

      def subscription_execution_strategy(new_subscription_execution_strategy = nil)
        if new_subscription_execution_strategy
          @subscription_execution_strategy = new_subscription_execution_strategy
        else
          @subscription_execution_strategy || find_inherited_value(:subscription_execution_strategy, self.default_execution_strategy)
        end
      end

      attr_writer :validate_timeout

      def validate_timeout(new_validate_timeout = nil)
        if new_validate_timeout
          @validate_timeout = new_validate_timeout
        elsif defined?(@validate_timeout)
          @validate_timeout
        else
          find_inherited_value(:validate_timeout)
        end
      end

      # Validate a query string according to this schema.
      # @param string_or_document [String, GraphQL::Language::Nodes::Document]
      # @return [Array<GraphQL::StaticValidation::Error >]
      def validate(string_or_document, rules: nil, context: nil)
        doc = if string_or_document.is_a?(String)
          GraphQL.parse(string_or_document)
        else
          string_or_document
        end
        query = GraphQL::Query.new(self, document: doc, context: context)
        validator_opts = { schema: self }
        rules && (validator_opts[:rules] = rules)
        validator = GraphQL::StaticValidation::Validator.new(**validator_opts)
        res = validator.validate(query, timeout: validate_timeout, max_errors: validate_max_errors)
        res[:errors]
      end

      attr_writer :validate_max_errors

      def validate_max_errors(new_validate_max_errors = nil)
        if new_validate_max_errors
          @validate_max_errors = new_validate_max_errors
        elsif defined?(@validate_max_errors)
          @validate_max_errors
        else
          find_inherited_value(:validate_max_errors)
        end
      end

      attr_writer :max_complexity

      def max_complexity(max_complexity = nil)
        if max_complexity
          @max_complexity = max_complexity
        elsif defined?(@max_complexity)
          @max_complexity
        else
          find_inherited_value(:max_complexity)
        end
      end

      attr_writer :analysis_engine

      def analysis_engine
        @analysis_engine || find_inherited_value(:analysis_engine, self.default_analysis_engine)
      end

      def using_ast_analysis?
        true
      end

      def interpreter?
        true
      end

      attr_writer :interpreter

      def error_bubbling(new_error_bubbling = nil)
        if !new_error_bubbling.nil?
          @error_bubbling = new_error_bubbling
        else
          @error_bubbling.nil? ? find_inherited_value(:error_bubbling) : @error_bubbling
        end
      end

      attr_writer :error_bubbling

      attr_writer :max_depth

      def max_depth(new_max_depth = nil)
        if new_max_depth
          @max_depth = new_max_depth
        elsif defined?(@max_depth)
          @max_depth
        else
          find_inherited_value(:max_depth)
        end
      end

      def disable_introspection_entry_points
        @disable_introspection_entry_points = true
        # TODO: this clears the cache made in `def types`. But this is not a great solution.
        @introspection_system = nil
      end

      def disable_schema_introspection_entry_point
        @disable_schema_introspection_entry_point = true
        # TODO: this clears the cache made in `def types`. But this is not a great solution.
        @introspection_system = nil
      end

      def disable_type_introspection_entry_point
        @disable_type_introspection_entry_point = true
        # TODO: this clears the cache made in `def types`. But this is not a great solution.
        @introspection_system = nil
      end

      def disable_introspection_entry_points?
        if instance_variable_defined?(:@disable_introspection_entry_points)
          @disable_introspection_entry_points
        else
          find_inherited_value(:disable_introspection_entry_points?, false)
        end
      end

      def disable_schema_introspection_entry_point?
        if instance_variable_defined?(:@disable_schema_introspection_entry_point)
          @disable_schema_introspection_entry_point
        else
          find_inherited_value(:disable_schema_introspection_entry_point?, false)
        end
      end

      def disable_type_introspection_entry_point?
        if instance_variable_defined?(:@disable_type_introspection_entry_point)
          @disable_type_introspection_entry_point
        else
          find_inherited_value(:disable_type_introspection_entry_point?, false)
        end
      end

      def orphan_types(*new_orphan_types)
        if new_orphan_types.any?
          new_orphan_types = new_orphan_types.flatten
          add_type_and_traverse(new_orphan_types, root: false)
          own_orphan_types.concat(new_orphan_types.flatten)
        end

        find_inherited_value(:orphan_types, EMPTY_ARRAY) + own_orphan_types
      end

      def default_execution_strategy
        if superclass <= GraphQL::Schema
          superclass.default_execution_strategy
        else
          @default_execution_strategy ||= GraphQL::Execution::Interpreter
        end
      end

      def default_analysis_engine
        if superclass <= GraphQL::Schema
          superclass.default_analysis_engine
        else
          @default_analysis_engine ||= GraphQL::Analysis::AST
        end
      end

      def context_class(new_context_class = nil)
        if new_context_class
          @context_class = new_context_class
        else
          @context_class || find_inherited_value(:context_class, GraphQL::Query::Context)
        end
      end

      def rescue_from(*err_classes, &handler_block)
        err_classes.each do |err_class|
          Execution::Errors.register_rescue_from(err_class, error_handlers[:subclass_handlers], handler_block)
        end
      end

      NEW_HANDLER_HASH = ->(h, k) {
        h[k] = {
          class: k,
          handler: nil,
          subclass_handlers: Hash.new(&NEW_HANDLER_HASH),
         }
      }

      def error_handlers
        @error_handlers ||= {
          class: nil,
          handler: nil,
          subclass_handlers: Hash.new(&NEW_HANDLER_HASH),
        }
      end

      # @api private
      def handle_or_reraise(context, err)
        handler = Execution::Errors.find_handler_for(self, err.class)
        if handler
          obj = context[:current_object]
          args = context[:current_arguments]
          args = args && args.respond_to?(:keyword_arguments) ? args.keyword_arguments : nil
          field = context[:current_field]
          if obj.is_a?(GraphQL::Schema::Object)
            obj = obj.object
          end
          handler[:handler].call(err, obj, args, context, field)
        else
          raise err
        end
      end

      # rubocop:disable Lint/DuplicateMethods
      module ResolveTypeWithType
        def resolve_type(type, obj, ctx)
          maybe_lazy_resolve_type_result = if type.is_a?(Module) && type.respond_to?(:resolve_type)
            type.resolve_type(obj, ctx)
          else
            super
          end

          after_lazy(maybe_lazy_resolve_type_result) do |resolve_type_result|
            if resolve_type_result.is_a?(Array) && resolve_type_result.size == 2
              resolved_type = resolve_type_result[0]
              resolved_value = resolve_type_result[1]
            else
              resolved_type = resolve_type_result
              resolved_value = obj
            end

            if resolved_type.nil? || (resolved_type.is_a?(Module) && resolved_type.respond_to?(:kind))
              [resolved_type, resolved_value]
            else
              raise ".resolve_type should return a type definition, but got #{resolved_type.inspect} (#{resolved_type.class}) from `resolve_type(#{type}, #{obj}, #{ctx})`"
            end
          end
        end
      end

      def resolve_type(type, obj, ctx)
        if type.kind.object?
          type
        else
          raise GraphQL::RequiredImplementationMissingError, "#{self.name}.resolve_type(type, obj, ctx) must be implemented to use Union types or Interface types (tried to resolve: #{type.name})"
        end
      end
      # rubocop:enable Lint/DuplicateMethods

      def inherited(child_class)
        if self == GraphQL::Schema
          child_class.directives(default_directives.values)
        end
        child_class.singleton_class.prepend(ResolveTypeWithType)
        super
      end

      def object_from_id(node_id, ctx)
        raise GraphQL::RequiredImplementationMissingError, "#{self.name}.object_from_id(node_id, ctx) must be implemented to load by ID (tried to load from id `#{node_id}`)"
      end

      def id_from_object(object, type, ctx)
        raise GraphQL::RequiredImplementationMissingError, "#{self.name}.id_from_object(object, type, ctx) must be implemented to create global ids (tried to create an id for `#{object.inspect}`)"
      end

      def visible?(member, ctx)
        member.visible?(ctx)
      end

      def schema_directive(dir_class, **options)
        @own_schema_directives ||= []
        Member::HasDirectives.add_directive(self, @own_schema_directives, dir_class, options)
      end

      def schema_directives
        Member::HasDirectives.get_directives(self, @own_schema_directives, :schema_directives)
      end

      # This hook is called when an object fails an `authorized?` check.
      # You might report to your bug tracker here, so you can correct
      # the field resolvers not to return unauthorized objects.
      #
      # By default, this hook just replaces the unauthorized object with `nil`.
      #
      # Whatever value is returned from this method will be used instead of the
      # unauthorized object (accessible as `unauthorized_error.object`). If an
      # error is raised, then `nil` will be used.
      #
      # If you want to add an error to the `"errors"` key, raise a {GraphQL::ExecutionError}
      # in this hook.
      #
      # @param unauthorized_error [GraphQL::UnauthorizedError]
      # @return [Object] The returned object will be put in the GraphQL response
      def unauthorized_object(unauthorized_error)
        nil
      end

      # This hook is called when a field fails an `authorized?` check.
      #
      # By default, this hook implements the same behavior as unauthorized_object.
      #
      # Whatever value is returned from this method will be used instead of the
      # unauthorized field . If an error is raised, then `nil` will be used.
      #
      # If you want to add an error to the `"errors"` key, raise a {GraphQL::ExecutionError}
      # in this hook.
      #
      # @param unauthorized_error [GraphQL::UnauthorizedFieldError]
      # @return [Field] The returned field will be put in the GraphQL response
      def unauthorized_field(unauthorized_error)
        unauthorized_object(unauthorized_error)
      end

      def type_error(type_error, ctx)
        case type_error
        when GraphQL::InvalidNullError
          ctx.errors << type_error
        when GraphQL::UnresolvedTypeError, GraphQL::StringEncodingError, GraphQL::IntegerEncodingError
          raise type_error
        when GraphQL::IntegerDecodingError
          nil
        end
      end

      # A function to call when {#execute} receives an invalid query string
      #
      # The default is to add the error to `context.errors`
      # @param parse_err [GraphQL::ParseError] The error encountered during parsing
      # @param ctx [GraphQL::Query::Context] The context for the query where the error occurred
      # @return void
      def parse_error(parse_err, ctx)
        ctx.errors.push(parse_err)
      end

      def lazy_resolve(lazy_class, value_method)
        lazy_methods.set(lazy_class, value_method)
      end

      def instrument(instrument_step, instrumenter, options = {})
        own_instrumenters[instrument_step] << instrumenter
      end

      # Add several directives at once
      # @param new_directives [Class]
      def directives(*new_directives)
        if new_directives.any?
          new_directives.flatten.each { |d| directive(d) }
        end

        find_inherited_value(:directives, default_directives).merge(own_directives)
      end

      # Attach a single directive to this schema
      # @param new_directive [Class]
      # @return void
      def directive(new_directive)
        add_type_and_traverse(new_directive, root: false)
      end

      def default_directives
        @default_directives ||= {
          "include" => GraphQL::Schema::Directive::Include,
          "skip" => GraphQL::Schema::Directive::Skip,
          "deprecated" => GraphQL::Schema::Directive::Deprecated,
          "oneOf" => GraphQL::Schema::Directive::OneOf,
        }.freeze
      end

      def tracer(new_tracer)
        if !(trace_class_for(:default) < GraphQL::Tracing::CallLegacyTracers)
          trace_with(GraphQL::Tracing::CallLegacyTracers)
        end

        own_tracers << new_tracer
      end

      def tracers
        find_inherited_value(:tracers, EMPTY_ARRAY) + own_tracers
      end

      # Mix `trace_mod` into this schema's `Trace` class so that its methods
      # will be called at runtime.
      #
      # @param trace_mod [Module] A module that implements tracing methods
      # @param options [Hash] Keywords that will be passed to the tracing class during `#initialize`
      # @return [void]
      def trace_with(trace_mod, **options)
        trace_options.merge!(options)
        trace_class.include(trace_mod)
      end

      def trace_options
        @trace_options ||= superclass.respond_to?(:trace_options) ? superclass.trace_options.dup : {}
      end

      def new_trace(**options)
        options = trace_options.merge(options)
        trace_mode = if (target = options[:query] || options[:multiplex]) && target.context[:backtrace]
          :default_backtrace
        else
          :default
        end
        trace = trace_class_for(trace_mode).new(**options)
        trace
      end

      def query_analyzer(new_analyzer)
        own_query_analyzers << new_analyzer
      end

      def query_analyzers
        find_inherited_value(:query_analyzers, EMPTY_ARRAY) + own_query_analyzers
      end

      def multiplex_analyzer(new_analyzer)
        own_multiplex_analyzers << new_analyzer
      end

      def multiplex_analyzers
        find_inherited_value(:multiplex_analyzers, EMPTY_ARRAY) + own_multiplex_analyzers
      end

      def sanitized_printer(new_sanitized_printer = nil)
        if new_sanitized_printer
          @own_sanitized_printer = new_sanitized_printer
        else
          @own_sanitized_printer || GraphQL::Language::SanitizedPrinter
        end
      end

      # Execute a query on itself.
      # @see {Query#initialize} for arguments.
      # @return [Hash] query result, ready to be serialized as JSON
      def execute(query_str = nil, **kwargs)
        if query_str
          kwargs[:query] = query_str
        end
        # Some of the query context _should_ be passed to the multiplex, too
        multiplex_context = if (ctx = kwargs[:context])
          {
            backtrace: ctx[:backtrace],
            tracers: ctx[:tracers],
            trace: ctx[:trace],
            dataloader: ctx[:dataloader],
          }
        else
          {}
        end
        # Since we're running one query, don't run a multiplex-level complexity analyzer
        all_results = multiplex([kwargs], max_complexity: nil, context: multiplex_context)
        all_results[0]
      end

      # Execute several queries on itself, concurrently.
      #
      # @example Run several queries at once
      #   context = { ... }
      #   queries = [
      #     { query: params[:query_1], variables: params[:variables_1], context: context },
      #     { query: params[:query_2], variables: params[:variables_2], context: context },
      #   ]
      #   results = MySchema.multiplex(queries)
      #   render json: {
      #     result_1: results[0],
      #     result_2: results[1],
      #   }
      #
      # @see {Query#initialize} for query keyword arguments
      # @see {Execution::Multiplex#run_all} for multiplex keyword arguments
      # @param queries [Array<Hash>] Keyword arguments for each query
      # @param context [Hash] Multiplex-level context
      # @return [Array<Hash>] One result for each query in the input
      def multiplex(queries, **kwargs)
        GraphQL::Execution::Interpreter.run_all(self, queries, **kwargs)
      end

      def instrumenters
        inherited_instrumenters = find_inherited_value(:instrumenters) || Hash.new { |h,k| h[k] = [] }
        inherited_instrumenters.merge(own_instrumenters) do |_step, inherited, own|
          inherited + own
        end
      end

      # @api private
      def add_subscription_extension_if_necessary
        if !defined?(@subscription_extension_added) && subscription && self.subscriptions
          @subscription_extension_added = true
          subscription.all_field_definitions.each do |field|
            if !field.extensions.any? { |ext| ext.is_a?(Subscriptions::DefaultSubscriptionResolveExtension) }
              field.extension(Subscriptions::DefaultSubscriptionResolveExtension)
            end
          end
        end
      end

      def query_stack_error(query, err)
        query.context.errors.push(GraphQL::ExecutionError.new("This query is too large to execute."))
      end

      # Call the given block at the right time, either:
      # - Right away, if `value` is not registered with `lazy_resolve`
      # - After resolving `value`, if it's registered with `lazy_resolve` (eg, `Promise`)
      # @api private
      def after_lazy(value, &block)
        if lazy?(value)
          GraphQL::Execution::Lazy.new do
            result = sync_lazy(value)
            # The returned result might also be lazy, so check it, too
            after_lazy(result, &block)
          end
        else
          yield(value) if block_given?
        end
      end

      # Override this method to handle lazy objects in a custom way.
      # @param value [Object] an instance of a class registered with {.lazy_resolve}
      # @return [Object] A GraphQL-ready (non-lazy) object
      # @api private
      def sync_lazy(value)
        lazy_method = lazy_method_name(value)
        if lazy_method
          synced_value = value.public_send(lazy_method)
          sync_lazy(synced_value)
        else
          value
        end
      end

      # @return [Symbol, nil] The method name to lazily resolve `obj`, or nil if `obj`'s class wasn't registered with {#lazy_resolve}.
      def lazy_method_name(obj)
        lazy_methods.get(obj)
      end

      # @return [Boolean] True if this object should be lazily resolved
      def lazy?(obj)
        !!lazy_method_name(obj)
      end

      # Return a lazy if any of `maybe_lazies` are lazy,
      # otherwise, call the block eagerly and return the result.
      # @param maybe_lazies [Array]
      # @api private
      def after_any_lazies(maybe_lazies)
        if maybe_lazies.any? { |l| lazy?(l) }
          GraphQL::Execution::Lazy.all(maybe_lazies).then do |result|
            yield result
          end
        else
          yield maybe_lazies
        end
      end

      private

      # @param t [Module, Array<Module>]
      # @return [void]
      def add_type_and_traverse(t, root:)
        if root
          @root_types ||= []
          @root_types << t
        end
        new_types = Array(t)
        addition = Schema::Addition.new(schema: self, own_types: own_types, new_types: new_types)
        addition.types.each do |name, types_entry| # rubocop:disable Development/ContextIsPassedCop -- build-time, not query-time
          if (prev_entry = own_types[name])
            prev_entries = case prev_entry
            when Array
              prev_entry
            when Module
              own_types[name] = [prev_entry]
            else
              raise "Invariant: unexpected prev_entry at #{name.inspect} when adding #{t.inspect}"
            end

            case types_entry
            when Array
              prev_entries.concat(types_entry)
              prev_entries.uniq! # in case any are being re-visited
            when Module
              if !prev_entries.include?(types_entry)
                prev_entries << types_entry
              end
            else
              raise "Invariant: unexpected types_entry at #{name} when adding #{t.inspect}"
            end
          else
            if types_entry.is_a?(Array)
              types_entry.uniq!
            end
            own_types[name] = types_entry
          end
        end

        own_possible_types.merge!(addition.possible_types) { |key, old_val, new_val| old_val + new_val }
        own_union_memberships.merge!(addition.union_memberships)

        addition.references.each { |thing, pointers|
          pointers.each { |pointer| references_to(thing, from: pointer) }
        }

        addition.directives.each { |dir_class| own_directives[dir_class.graphql_name] = dir_class }

        addition.arguments_with_default_values.each do |arg|
          arg.validate_default_value
        end
      end

      def lazy_methods
        if !defined?(@lazy_methods)
          if inherited_map = find_inherited_value(:lazy_methods)
            # this isn't _completely_ inherited :S (Things added after `dup` won't work)
            @lazy_methods = inherited_map.dup
          else
            @lazy_methods = GraphQL::Execution::Lazy::LazyMethodMap.new
            @lazy_methods.set(GraphQL::Execution::Lazy, :value)
            @lazy_methods.set(GraphQL::Dataloader::Request, :load)
          end
        end
        @lazy_methods
      end

      def own_types
        @own_types ||= {}
      end

      def non_introspection_types
        find_inherited_value(:non_introspection_types, EMPTY_HASH).merge(own_types)
      end

      def own_plugins
        @own_plugins ||= []
      end

      def own_orphan_types
        @own_orphan_types ||= []
      end

      def own_possible_types
        @own_possible_types ||= {}
      end

      def own_union_memberships
        @own_union_memberships ||= {}
      end

      def own_directives
        @own_directives ||= {}
      end

      def own_instrumenters
        @own_instrumenters ||= Hash.new { |h,k| h[k] = [] }
      end

      def own_tracers
        @own_tracers ||= []
      end

      def own_query_analyzers
        @defined_query_analyzers ||= []
      end

      def own_multiplex_analyzers
        @own_multiplex_analyzers ||= []
      end
    end

    # Install these here so that subclasses will also install it.
    self.connections = GraphQL::Pagination::Connections.new(schema: self)
  end
end<|MERGE_RESOLUTION|>--- conflicted
+++ resolved
@@ -245,23 +245,6 @@
         @find_cache[path] ||= @finder.find(path)
       end
 
-<<<<<<< HEAD
-=======
-      def default_filter
-        GraphQL::Filter.new(except: default_mask)
-      end
-
-      def default_mask(new_mask = nil)
-        if new_mask
-          line = caller(2, 10).find { |l| !l.include?("lib/graphql") }
-          GraphQL::Deprecation.warn("GraphQL::Filter and Schema.mask are deprecated and will be removed in v2.1.0. Implement `visible?` on your schema members instead (https://graphql-ruby.org/authorization/visibility.html).\n  #{line}")
-          @own_default_mask = new_mask
-        else
-          @own_default_mask || find_inherited_value(:default_mask, Schema::NullMask)
-        end
-      end
-
->>>>>>> 71bc8745
       def static_validator
         GraphQL::StaticValidation::Validator.new(schema: self)
       end
