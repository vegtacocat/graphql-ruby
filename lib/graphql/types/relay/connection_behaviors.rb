--- conflicted
+++ resolved
@@ -105,7 +105,6 @@
               @edge_nullable = new_value
             end
           end
-<<<<<<< HEAD
 
           # Set the default `nodes_field` for this class and its child classes. (Defaults to `true`.)
           # Use `nodes_field(false)` in your base class to prevent adding of a nodes field.
@@ -116,8 +115,6 @@
               @nodes_field = new_value
             end
           end
-=======
->>>>>>> 1f2f2a47
 
           private
 
