--- conflicted
+++ resolved
@@ -18,7 +18,6 @@
     #   trace_with GraphQL::Tracing::NewRelicTrace, trace_authorized: false, trace_resolve_type: false
     NewRelicTrace = MonitorTrace.create_module("newrelic")
     module NewRelicTrace
-<<<<<<< HEAD
       class NewrelicMonitor < MonitorTrace::Monitor
         PARSE_NAME = "GraphQL/parse"
         LEX_NAME = "GraphQL/lex"
@@ -27,7 +26,7 @@
         ANALYZE_NAME = "GraphQL/analyze"
 
         def instrument(keyword, payload, &block)
-          if keyword == :execute && payload.queries.size == 1
+          if keyword == :execute
             query = payload.queries.first
             set_this_txn_name = query.context[:set_new_relic_transaction_name]
             if set_this_txn_name || (set_this_txn_name.nil? && @set_transaction_name)
@@ -39,128 +38,16 @@
 
         def platform_source_class_key(source_class)
           "GraphQL/Source/#{source_class.name}"
-=======
-      # @param set_transaction_name [Boolean] If true, the GraphQL operation name will be used as the transaction name.
-      #   This is not advised if you run more than one query per HTTP request, for example, with `graphql-client` or multiplexing.
-      #   It can also be specified per-query with `context[:set_new_relic_transaction_name]`.
-      # @param trace_authorized [Boolean] If `false`, skip tracing `authorized?` calls
-      # @param trace_resolve_type [Boolean] If `false`, skip tracing `resolve_type?` calls
-      # @param trace_scalars [Boolean] If `true`, Enum and Scalar fields will be traced by default
-      def initialize(set_transaction_name: false, trace_authorized: true, trace_resolve_type: true, trace_scalars: false, **_rest)
-        @set_transaction_name = set_transaction_name
-        @trace_authorized = trace_authorized
-        @trace_resolve_type = trace_resolve_type
-        @trace_scalars = trace_scalars
-        @nr_field_names = Hash.new do |h, field|
-          h[field] = "GraphQL/#{field.owner.graphql_name}/#{field.graphql_name}"
-        end.compare_by_identity
-
-        @nr_authorized_names = Hash.new do |h, type|
-          h[type] = "GraphQL/Authorized/#{type.graphql_name}"
-        end.compare_by_identity
-
-        @nr_resolve_type_names = Hash.new do |h, type|
-          h[type] = "GraphQL/ResolveType/#{type.graphql_name}"
-        end.compare_by_identity
-
-        @nr_source_names = Hash.new do |h, source_inst|
-          h[source_inst] = "GraphQL/Source/#{source_inst.class.name}"
-        end.compare_by_identity
-
-        @nr_parse = @nr_validate = @nr_analyze = @nr_execute = nil
-        super
-      end
-
-      def begin_parse(query_str)
-        @nr_parse = NewRelic::Agent::Tracer.start_transaction_or_segment(partial_name: "GraphQL/parse", category: :web)
-        super
-      end
-
-      def end_parse(query_str)
-        @nr_parse.finish
-        super
-      end
-
-      def begin_validate(query, validate)
-        @nr_validate = NewRelic::Agent::Tracer.start_transaction_or_segment(partial_name: "GraphQL/validate", category: :web)
-        super
-      end
-
-      def end_validate(query, validate, validation_errors)
-        @nr_validate.finish
-        super
-      end
-
-      def begin_analyze_multiplex(multiplex, analyzers)
-        @nr_analyze = NewRelic::Agent::Tracer.start_transaction_or_segment(partial_name: "GraphQL/analyze", category: :web)
-        super
-      end
-
-      def end_analyze_multiplex(multiplex, analyzers)
-        @nr_analyze.finish
-        super
-      end
-
-      def begin_execute_multiplex(multiplex)
-        query = multiplex.queries.first
-        set_this_txn_name = query.context[:set_new_relic_transaction_name]
-        if set_this_txn_name || (set_this_txn_name.nil? && @set_transaction_name)
-          NewRelic::Agent.set_transaction_name(transaction_name(query))
-        end
-        @nr_execute = NewRelic::Agent::Tracer.start_transaction_or_segment(partial_name: "GraphQL/execute", category: :web)
-        super
-      end
-
-      def end_execute_multiplex(multiplex)
-        @nr_execute.finish
-        super
-      end
-
-      def begin_execute_field(field, object, arguments, query)
-        return_type = field.type.unwrap
-        trace_field = if return_type.kind.scalar? || return_type.kind.enum?
-          (field.trace.nil? && @trace_scalars) || field.trace
-        else
-          true
-        end
-        if trace_field
-          start_segment(partial_name: @nr_field_names[field], category: :web)
-        end
-        super
-      end
-
-      def end_execute_field(field, objects, arguments, query, result)
-        finish_segment
-        super
-      end
-
-      def begin_authorized(type, obj, ctx)
-        if @trace_authorized
-          start_segment(partial_name: @nr_authorized_names[type], category: :web)
->>>>>>> 6120645f
         end
 
-<<<<<<< HEAD
         def platform_field_key(field)
           "GraphQL/#{field.owner.graphql_name}/#{field.graphql_name}"
-=======
-      def end_authorized(type, obj, ctx, is_authed)
-        if @trace_authorized
-          finish_segment
->>>>>>> 6120645f
         end
 
-<<<<<<< HEAD
         def platform_authorized_key(type)
           "GraphQL/Authorized/#{type.graphql_name}"
-=======
-      def begin_resolve_type(type, value, context)
-        if @trace_resolve_type
-          start_segment(partial_name: @nr_resolve_type_names[type], category: :web)
->>>>>>> 6120645f
         end
 
-<<<<<<< HEAD
         def platform_resolve_type_key(type)
           "GraphQL/ResolveType/#{type.graphql_name}"
         end
@@ -174,64 +61,6 @@
           def finish
             @nr_ev.finish
           end
-=======
-      def end_resolve_type(type, value, context, resolved_type)
-        if @trace_resolve_type
-          finish_segment
-        end
-        super
-      end
-
-      def begin_dataloader_source(source)
-        start_segment(partial_name: @nr_source_names[source], category: :web)
-        super
-      end
-
-      def end_dataloader_source(source)
-        finish_segment
-        super
-      end
-
-      def dataloader_fiber_yield(source)
-        prev_segment = finish_segment
-        Fiber[:graphql_nr_previous_segment] = prev_segment
-        super
-      end
-
-      def dataloader_fiber_resume(source)
-        prev_segment = Fiber[:graphql_nr_previous_segment]
-        Fiber[:graphql_nr_previous_segment] = nil
-        if prev_segment
-          seg_partial_name = prev_segment.name.sub(/^.*(GraphQL.*)$/, '\1')
-          start_segment(partial_name: seg_partial_name, category: :web)
-        end
-        super
-      end
-
-      private
-
-      def start_segment(...)
-        Fiber[:graphql_nr_segment] = NewRelic::Agent::Tracer.start_transaction_or_segment(...)
-      end
-
-      def finish_segment
-        segment = Fiber[:graphql_nr_segment]
-        if segment
-          segment.finish
-          Fiber[:graphql_nr_segment] = nil
-          segment
-        end
-      end
-
-      def transaction_name(query)
-        selected_op = query.selected_operation
-        txn_name = if selected_op
-          op_type = selected_op.operation_type
-          op_name = selected_op.name || fallback_transaction_name(query.context) || "anonymous"
-          "#{op_type}.#{op_name}"
-        else
-          "query.anonymous"
->>>>>>> 6120645f
         end
       end
     end
