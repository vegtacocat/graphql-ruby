# frozen_string_literal: true
module GraphQL
  module Tracing
    # This produces a trace file for inspecting in the [Perfetto Trace Viewer](https://ui.perfetto.dev).
    #
    # To get the file, call {#write} on the trace.
    #
    # Use "trace modes" to configure this to run on command or on a sample of traffic.
    #
    # @example Writing trace output
    #
    #   result = MySchema.execute(...)
    #   result.query.trace.write(file: "tmp/trace.dump")
    #
    # @example Running this instrumenter when `trace: true` is present in the request
    #
    #   class MySchema < GraphQL::Schema
    #     # Only run this tracer when `context[:trace_mode]` is `:trace`
    #     trace_with GraphQL::Tracing::Perfetto, mode: :trace
    #   end
    #
    #   # In graphql_controller.rb:
    #
    #   context[:trace_mode] = params[:trace] ? :trace : nil
    #   result = MySchema.execute(query_str, context: context, variables: variables, ...)
    #   if context[:trace_mode] == :trace
    #     result.trace.write(file: ...)
    #   end
    #
    module PerfettoTrace
      # TODOs:
      # - Make debug annotations visible on both parts when dataloader is involved

      PROTOBUF_AVAILABLE = begin
        require "google/protobuf"
        true
      rescue LoadError
        false
      end

      if PROTOBUF_AVAILABLE
        require "graphql/tracing/perfetto_trace/trace_pb"
      end

      def self.included(_trace_class)
        if !PROTOBUF_AVAILABLE
          raise "#{self} can't be used because the `google-protobuf` gem wasn't available. Add it to your project, then try again."
        end
      end

      DATALOADER_CATEGORY_IIDS = [5]
      FIELD_EXECUTE_CATEGORY_IIDS = [6]
      ACTIVE_SUPPORT_NOTIFICATIONS_CATEGORY_IIDS = [7]
      AUTHORIZED_CATEGORY_IIDS = [8]
      RESOLVE_TYPE_CATEGORY_IIDS = [9]

      DA_OBJECT_IID = 10
      DA_RESULT_IID = 11
      DA_ARGUMENTS_IID = 12
      DA_FETCH_KEYS_IID = 13
      DA_STR_VAL_NIL_IID = 14

      # @param active_support_notifications_pattern [String, RegExp, false] A filter for `ActiveSupport::Notifications`, if it's present. Or `false` to skip subscribing.
      def initialize(active_support_notifications_pattern: nil, save_profile: false, **_rest)
        super
        @active_support_notifications_pattern = active_support_notifications_pattern
        @save_profile = save_profile
        Fiber[:graphql_flow_stack] = nil
        @sequence_id = object_id
        @pid = Process.pid
        @flow_ids = Hash.new { |h, source_inst| h[source_inst] = [] }.compare_by_identity
        @new_interned_event_names = {}
        @interned_event_name_iids = Hash.new { |h, k|
          new_id = 100 + h.size
          @new_interned_event_names[k] = new_id
          h[k] = new_id
        }

        @source_name_iids = Hash.new do |h, source_class|
          h[source_class] = @interned_event_name_iids[source_class.name]
        end.compare_by_identity

        @auth_name_iids = Hash.new do |h, graphql_type|
          h[graphql_type] = @interned_event_name_iids["Authorize: #{graphql_type.graphql_name}"]
        end.compare_by_identity

        @resolve_type_name_iids = Hash.new do |h, graphql_type|
          h[graphql_type] = @interned_event_name_iids["Resolve Type: #{graphql_type.graphql_name}"]
        end.compare_by_identity

        @new_interned_da_names = {}
        @interned_da_name_ids = Hash.new { |h, k|
          next_id = 100 + h.size
          @new_interned_da_names[k] = next_id
          h[k] = next_id
        }

        @new_interned_da_string_values = {}
        @interned_da_string_values = Hash.new do |h, k|
          new_id = 100 + h.size
          @new_interned_da_string_values[k] = new_id
          h[k] = new_id
        end

        @class_name_iids = Hash.new do |h, k|
          h[k] = @interned_da_string_values[k.name]
        end.compare_by_identity

        @starting_objects = GC.stat(:total_allocated_objects)
        @objects_counter_id = :objects_counter.object_id
        @fibers_counter_id = :fibers_counter.object_id
        @fields_counter_id = :fields_counter.object_id
        @begin_validate = nil
        @begin_time = nil
        @packets = []
        @packets << TracePacket.new(
          track_descriptor: TrackDescriptor.new(
            uuid: tid,
            name: "Main Thread",
            child_ordering: TrackDescriptor::ChildTracksOrdering::CHRONOLOGICAL,
          ),
          first_packet_on_sequence: true,
          previous_packet_dropped: true,
          trusted_packet_sequence_id: @sequence_id,
          sequence_flags: 3,
        )
        @packets << TracePacket.new(
          interned_data: InternedData.new(
            event_categories: [
              EventCategory.new(name: "Dataloader", iid: DATALOADER_CATEGORY_IIDS.first),
              EventCategory.new(name: "Field Execution", iid: FIELD_EXECUTE_CATEGORY_IIDS.first),
              EventCategory.new(name: "ActiveSupport::Notifications", iid: ACTIVE_SUPPORT_NOTIFICATIONS_CATEGORY_IIDS.first),
              EventCategory.new(name: "Authorized", iid: AUTHORIZED_CATEGORY_IIDS.first),
              EventCategory.new(name: "Resolve Type", iid: RESOLVE_TYPE_CATEGORY_IIDS.first),
            ],
            debug_annotation_names: [
              DebugAnnotationName.new(name: "object", iid: DA_OBJECT_IID),
              DebugAnnotationName.new(name: "arguments", iid: DA_ARGUMENTS_IID),
              DebugAnnotationName.new(name: "result", iid: DA_RESULT_IID),
              DebugAnnotationName.new(name: "fetch keys", iid: DA_FETCH_KEYS_IID),
            ],
            debug_annotation_string_values: [
              InternedString.new(str: "(nil)", iid: DA_STR_VAL_NIL_IID),
            ],
          ),
          trusted_packet_sequence_id: @sequence_id,
          sequence_flags: 2,
        )
        @main_fiber_id = fid
        @packets << track_descriptor_packet(tid, fid, "Main Fiber")
        @packets << track_descriptor_packet(tid, @objects_counter_id, "Allocated Objects", counter: {})
        @packets << trace_packet(
          type: TrackEvent::Type::TYPE_COUNTER,
          track_uuid: @objects_counter_id,
          counter_value: count_allocations,
        )
        @packets << track_descriptor_packet(tid, @fibers_counter_id, "Active Fibers", counter: {})
        @fibers_count = 0
        @packets << trace_packet(
          type: TrackEvent::Type::TYPE_COUNTER,
          track_uuid: @fibers_counter_id,
          counter_value: count_fibers(0),
        )

        @packets << track_descriptor_packet(tid, @fields_counter_id, "Resolved Fields", counter: {})
        @fields_count = -1
        @packets << trace_packet(
          type: TrackEvent::Type::TYPE_COUNTER,
          track_uuid: @fields_counter_id,
          counter_value: count_fields,
        )
      end

<<<<<<< HEAD
      def execute_multiplex(multiplex:)
        @operation_name = multiplex.queries.map { |q| q.selected_operation_name || "anonymous" }.join(",")
=======
      def begin_execute_multiplex(m)
        if defined?(ActiveSupport::Notifications) && @active_support_notifications_pattern != false
          subscribe_to_active_support_notifications(@active_support_notifications_pattern)
        end
        @operation_name = m.queries.map { |q| q.selected_operation_name || "anonymous" }.join(",")
>>>>>>> d8f3048a
        @begin_time = Time.now
        @packets << trace_packet(
          type: TrackEvent::Type::TYPE_SLICE_BEGIN,
          track_uuid: fid,
          name: "Multiplex",
          debug_annotations: [
            payload_to_debug("query_string", multiplex.queries.map(&:sanitized_query_string).join("\n\n"))
          ]
        )
        result = super

        @packets << trace_packet(
          type: TrackEvent::Type::TYPE_SLICE_END,
          track_uuid: fid,
        )

        result
      ensure
        unsubscribe_from_active_support_notifications
        if @save_profile
          begin_ts = (@begin_time.to_f * 1000).round
          end_ts = (Time.now.to_f * 1000).round
          duration_ms = end_ts - begin_ts
          multiplex.schema.detailed_trace.save_trace(@operation_name, duration_ms, begin_ts, Trace.encode(Trace.new(packet: @packets)))
        end
      end

      def begin_execute_field(field, object, arguments, query)
        packet = trace_packet(
          type: TrackEvent::Type::TYPE_SLICE_BEGIN,
          track_uuid: fid,
          name: query.context.current_path.join("."),
          category_iids: FIELD_EXECUTE_CATEGORY_IIDS,
          extra_counter_track_uuids: [@objects_counter_id],
          extra_counter_values: [count_allocations],
        )
        @packets << packet
        fiber_flow_stack << packet
        super
      end

      def end_execute_field(field, object, arguments, query, app_result)
        start_field = fiber_flow_stack.pop
        start_field.track_event = dup_with(start_field.track_event, {
          debug_annotations: [
            payload_to_debug(nil, object.object, iid: DA_OBJECT_IID, intern_value: true),
            payload_to_debug(nil, arguments, iid: DA_ARGUMENTS_IID),
            payload_to_debug(nil, app_result, iid: DA_RESULT_IID, intern_value: true)
          ]
        })

        @packets << trace_packet(
          type: TrackEvent::Type::TYPE_SLICE_END,
          track_uuid: fid,
          extra_counter_track_uuids: [@objects_counter_id, @fields_counter_id],
          extra_counter_values: [count_allocations, count_fields],
        )
        super
      end

      def begin_analyze_multiplex(m, analyzers)
        @packets << trace_packet(
          type: TrackEvent::Type::TYPE_SLICE_BEGIN,
          track_uuid: fid,
          extra_counter_track_uuids: [@objects_counter_id],
          extra_counter_values: [count_allocations],
          name: "Analysis",
          debug_annotations: [
            payload_to_debug("analyzers_count", analyzers.size),
            payload_to_debug("analyzers", analyzers),
          ]
        )
        super
      end

      def end_analyze_multiplex(m, analyzers)
        @packets << trace_packet(
          type: TrackEvent::Type::TYPE_SLICE_END,
          track_uuid: fid,
          extra_counter_track_uuids: [@objects_counter_id],
          extra_counter_values: [count_allocations],
        )
        super
      end

      def parse(query_string:)
        @packets << trace_packet(
          type: TrackEvent::Type::TYPE_SLICE_BEGIN,
          track_uuid: fid,
          extra_counter_track_uuids: [@objects_counter_id],
          extra_counter_values: [count_allocations],
          name: "Parse"
        )
        result = super
        @packets << trace_packet(
          type: TrackEvent::Type::TYPE_SLICE_END,
          track_uuid: fid,
          extra_counter_track_uuids: [@objects_counter_id],
          extra_counter_values: [count_allocations],
        )
        result
      end

      def begin_validate(query, validate)
        @packets << @begin_validate = trace_packet(
          type: TrackEvent::Type::TYPE_SLICE_BEGIN,
          track_uuid: fid,
          extra_counter_track_uuids: [@objects_counter_id],
          extra_counter_values: [count_allocations],
          name: "Validate",
          debug_annotations: [
            payload_to_debug("validate?", validate),
          ]
        )
        super
      end

      def end_validate(query, validate, validation_errors)
        @packets << trace_packet(
          type: TrackEvent::Type::TYPE_SLICE_END,
          track_uuid: fid,
          extra_counter_track_uuids: [@objects_counter_id],
          extra_counter_values: [count_allocations],
        )
        @begin_validate.track_event = dup_with(
          @begin_validate.track_event,
          {
            debug_annotations: [
              @begin_validate.track_event.debug_annotations.first,
              payload_to_debug("valid?", validation_errors.empty?)
            ]
          }
        )
        super
      end

      def dataloader_spawn_execution_fiber(jobs)
        @packets << trace_packet(
          type: TrackEvent::Type::TYPE_INSTANT,
          track_uuid: fid,
          name: "Create Execution Fiber",
          category_iids: DATALOADER_CATEGORY_IIDS,
          extra_counter_track_uuids: [@fibers_counter_id, @objects_counter_id],
          extra_counter_values: [count_fibers(1), count_allocations]
        )
        @packets << track_descriptor_packet(@did, fid, "Exec Fiber ##{fid}")
        super
      end

      def dataloader_spawn_source_fiber(pending_sources)
        @packets << trace_packet(
          type: TrackEvent::Type::TYPE_INSTANT,
          track_uuid: fid,
          name: "Create Source Fiber",
          category_iids: DATALOADER_CATEGORY_IIDS,
          extra_counter_track_uuids: [@fibers_counter_id, @objects_counter_id],
          extra_counter_values: [count_fibers(1), count_allocations]
        )
        @packets << track_descriptor_packet(@did, fid, "Source Fiber ##{fid}")
        super
      end

      def dataloader_fiber_yield(source)
        ls = fiber_flow_stack.last
        if (flow_id = ls.track_event.flow_ids.first)
          # got it
        else
          flow_id = ls.track_event.name.object_id
          ls.track_event = dup_with(ls.track_event, {flow_ids: [flow_id] }, delete_counters: true)
        end
        @flow_ids[source] << flow_id
        @packets << trace_packet(
          type: TrackEvent::Type::TYPE_SLICE_END,
          track_uuid: fid,
        )
        @packets << trace_packet(
          type: TrackEvent::Type::TYPE_INSTANT,
          track_uuid: fid,
          name: "Fiber Yield",
          category_iids: DATALOADER_CATEGORY_IIDS,
        )
        super
      end

      def dataloader_fiber_resume(source)
        @packets << trace_packet(
          type: TrackEvent::Type::TYPE_INSTANT,
          track_uuid: fid,
          name: "Fiber Resume",
          category_iids: DATALOADER_CATEGORY_IIDS,
        )

        ls = fiber_flow_stack.pop
        @packets << packet = TracePacket.new(
          timestamp: ts,
          track_event: dup_with(ls.track_event, { type: TrackEvent::Type::TYPE_SLICE_BEGIN }),
          trusted_packet_sequence_id: @sequence_id,
        )
        fiber_flow_stack << packet

        super
      end

      def dataloader_fiber_exit
        @packets << trace_packet(
          type: TrackEvent::Type::TYPE_INSTANT,
          track_uuid: fid,
          name: "Fiber Exit",
          category_iids: DATALOADER_CATEGORY_IIDS,
          extra_counter_track_uuids: [@fibers_counter_id],
          extra_counter_values: [count_fibers(-1)],
        )
        super
      end

      def begin_dataloader(dl)
        @packets << trace_packet(
          type: TrackEvent::Type::TYPE_COUNTER,
          track_uuid: @fibers_counter_id,
          counter_value: count_fibers(1),
        )
        @did = fid
        @packets << track_descriptor_packet(@main_fiber_id, @did, "Dataloader Fiber ##{@did}")
        super
      end

      def end_dataloader(dl)
        @packets << trace_packet(
          type: TrackEvent::Type::TYPE_COUNTER,
          track_uuid: @fibers_counter_id,
          counter_value: count_fibers(-1),
        )
        super
      end

      def begin_dataloader_source(source)
        fds = @flow_ids[source]
        fds_copy = fds.dup
        fds.clear
        packet = trace_packet(
          type: TrackEvent::Type::TYPE_SLICE_BEGIN,
          track_uuid: fid,
          name_iid: @source_name_iids[source.class],
          category_iids: DATALOADER_CATEGORY_IIDS,
          flow_ids: fds_copy,
          extra_counter_track_uuids: [@objects_counter_id],
          extra_counter_values: [count_allocations],
          debug_annotations: [
            payload_to_debug(nil, source.pending.values, iid: DA_FETCH_KEYS_IID, intern_value: true),
            *(source.instance_variables - [:@pending, :@fetching, :@results, :@dataloader]).map { |iv|
              payload_to_debug(iv.to_s, source.instance_variable_get(iv), intern_value: true)
            }
          ]
        )
        @packets << packet
        fiber_flow_stack << packet
        super
      end

      def end_dataloader_source(source)
        @packets << trace_packet(
          type: TrackEvent::Type::TYPE_SLICE_END,
          track_uuid: fid,
          extra_counter_track_uuids: [@objects_counter_id],
          extra_counter_values: [count_allocations],
        )
        fiber_flow_stack.pop
        super
      end

      def begin_authorized(type, obj, ctx)
        packet = trace_packet(
          type: TrackEvent::Type::TYPE_SLICE_BEGIN,
          track_uuid: fid,
          category_iids: AUTHORIZED_CATEGORY_IIDS,
          extra_counter_track_uuids: [@objects_counter_id],
          extra_counter_values: [count_allocations],
          name_iid: @auth_name_iids[type],
        )
        @packets << packet
        fiber_flow_stack << packet
        super
      end

      def end_authorized(type, obj, ctx, is_authorized)
        @packets << trace_packet(
          type: TrackEvent::Type::TYPE_SLICE_END,
          track_uuid: fid,
          extra_counter_track_uuids: [@objects_counter_id],
          extra_counter_values: [count_allocations],
        )
        beg_auth = fiber_flow_stack.pop
        beg_auth.track_event = dup_with(beg_auth.track_event, { debug_annotations: [payload_to_debug("authorized?", is_authorized)] })
        super
      end

      def begin_resolve_type(type, value, context)
        packet = trace_packet(
          type: TrackEvent::Type::TYPE_SLICE_BEGIN,
          track_uuid: fid,
          category_iids: RESOLVE_TYPE_CATEGORY_IIDS,
          extra_counter_track_uuids: [@objects_counter_id],
          extra_counter_values: [count_allocations],
          name_iid: @resolve_type_name_iids[type],
        )
        @packets << packet
        fiber_flow_stack << packet
        super
      end

      def end_resolve_type(type, value, context, resolved_type)
        @packets << trace_packet(
          type: TrackEvent::Type::TYPE_SLICE_END,
          track_uuid: fid,
          extra_counter_track_uuids: [@objects_counter_id],
          extra_counter_values: [count_allocations],
        )
        rt_begin = fiber_flow_stack.pop
        rt_begin.track_event = dup_with(rt_begin.track_event, { debug_annotations: [payload_to_debug("resolved_type", resolved_type, intern_value: true)] })
        super
      end

      # Dump protobuf output in the specified file.
      # @param file [String] path to a file in a directory that already exists
      # @param debug_json [Boolean] True to print JSON instead of binary
      # @return [nil, String, Hash] If `file` was given, `nil`. If `file` was `nil`, a Hash if `debug_json: true`, else binary data.
      def write(file:, debug_json: false)
        trace = Trace.new(
          packet: @packets,
        )
        data = if debug_json
          small_json = Trace.encode_json(trace)
          JSON.pretty_generate(JSON.parse(small_json))
        else
          Trace.encode(trace)
        end

        if file
          File.write(file, data, mode: 'wb')
          nil
        else
          data
        end
      end

      private

      def ts
        Process.clock_gettime(Process::CLOCK_MONOTONIC, :nanosecond)
      end

      def tid
        Thread.current.object_id
      end

      def fid
        Fiber.current.object_id
      end

      def debug_annotation(iid, value_key, value)
        if iid
          DebugAnnotation.new(name_iid: iid, value_key => value)
        else
          DebugAnnotation.new(value_key => value)
        end
      end

      def payload_to_debug(k, v, iid: nil, intern_value: false)
        if iid.nil?
          iid = @interned_da_name_ids[k]
          k = nil
        end
        case v
        when String
          if intern_value
            v = @interned_da_string_values[v]
            debug_annotation(iid, :string_value_iid, v)
          else
            debug_annotation(iid, :string_value, v)
          end
        when Float
          debug_annotation(iid, :double_value, v)
        when Integer
          debug_annotation(iid, :int_value, v)
        when true, false
          debug_annotation(iid, :bool_value, v)
        when nil
          if iid
            DebugAnnotation.new(name_iid: iid, string_value_iid: DA_STR_VAL_NIL_IID)
          else
            DebugAnnotation.new(name: k, string_value_iid: DA_STR_VAL_NIL_IID)
          end
        when Module
          if intern_value
            val_iid = @class_name_iids[v]
            debug_annotation(iid, :string_value_iid, val_iid)
          else
            debug_annotation(iid, :string_value, v.name)
          end
        when Symbol
          debug_annotation(iid, :string_value, v.inspect)
        when Array
          debug_annotation(iid, :array_values, v.map { |v2| payload_to_debug(nil, v2, intern_value: intern_value) }.compact)
        when Hash
          debug_annotation(iid, :dict_entries, v.map { |k2, v2| payload_to_debug(k2, v2, intern_value: intern_value) }.compact)
        else
          debug_str = if defined?(ActiveRecord::Relation) && v.is_a?(ActiveRecord::Relation)
            "#{v.class}, .to_sql=#{v.to_sql.inspect}"
          else
            v.inspect
          end
          if intern_value
            str_iid = @interned_da_string_values[debug_str]
            debug_annotation(iid, :string_value_iid, str_iid)
          else
            debug_annotation(iid, :string_value, debug_str)
          end
        end
      end

      def count_allocations
        GC.stat(:total_allocated_objects) - @starting_objects
      end

      def count_fibers(diff)
        @fibers_count += diff
      end

      def count_fields
        @fields_count += 1
      end

      def dup_with(message, attrs, delete_counters: false)
        new_attrs = message.to_h
        if delete_counters
          new_attrs.delete(:extra_counter_track_uuids)
          new_attrs.delete(:extra_counter_values)
        end
        new_attrs.merge!(attrs)
        message.class.new(**new_attrs)
      end

      def fiber_flow_stack
        Fiber[:graphql_flow_stack] ||= []
      end

      def trace_packet(event_attrs)
        TracePacket.new(
          timestamp: ts,
          track_event: TrackEvent.new(event_attrs),
          trusted_packet_sequence_id: @sequence_id,
          sequence_flags: 2,
          interned_data: new_interned_data
        )
      end

      def new_interned_data
        if !@new_interned_da_names.empty?
          da_names = @new_interned_da_names.map { |(name, iid)| DebugAnnotationName.new(iid: iid, name: name) }
          @new_interned_da_names.clear
        end

        if !@new_interned_event_names.empty?
          ev_names = @new_interned_event_names.map { |(name, iid)| EventName.new(iid: iid, name: name) }
          @new_interned_event_names.clear
        end

        if !@new_interned_da_string_values.empty?
          str_vals = @new_interned_da_string_values.map { |name, iid| InternedString.new(iid: iid, str: name) }
          @new_interned_da_string_values.clear
        end

        if ev_names || da_names || str_vals
          InternedData.new(
            event_names: ev_names,
            debug_annotation_names: da_names,
            debug_annotation_string_values: str_vals,
          )
        else
          nil
        end
      end

      def track_descriptor_packet(parent_uuid, uuid, name, counter: nil)
        td = if counter
          TrackDescriptor.new(
            parent_uuid: parent_uuid,
            uuid: uuid,
            name: name,
            counter: counter
          )
        else
          TrackDescriptor.new(
            parent_uuid: parent_uuid,
            uuid: uuid,
            name: name,
            child_ordering: TrackDescriptor::ChildTracksOrdering::CHRONOLOGICAL,
          )
        end
        TracePacket.new(
          track_descriptor: td,
          trusted_packet_sequence_id: @sequence_id,
          sequence_flags: 2,
        )
      end

      def unsubscribe_from_active_support_notifications
        if defined?(@as_subscriber)
          ActiveSupport::Notifications.unsubscribe(@as_subscriber)
        end
      end

      def subscribe_to_active_support_notifications(pattern)
        @as_subscriber = ActiveSupport::Notifications.monotonic_subscribe(pattern) do |name, start, finish, id, payload|
          metadata = payload.map { |k, v| payload_to_debug(k, v, intern_value: true) }
          metadata.compact!
          te = if metadata.empty?
            TrackEvent.new(
              type: TrackEvent::Type::TYPE_SLICE_BEGIN,
              track_uuid: fid,
              category_iids: ACTIVE_SUPPORT_NOTIFICATIONS_CATEGORY_IIDS,
              name: name,
            )
          else
            TrackEvent.new(
              type: TrackEvent::Type::TYPE_SLICE_BEGIN,
              track_uuid: fid,
              name: name,
              category_iids: ACTIVE_SUPPORT_NOTIFICATIONS_CATEGORY_IIDS,
              debug_annotations: metadata,
            )
          end
          @packets << TracePacket.new(
            timestamp: (start * 1_000_000_000).to_i,
            track_event: te,
            trusted_packet_sequence_id: @sequence_id,
            sequence_flags: 2,
            interned_data: new_interned_data
          )
          @packets << TracePacket.new(
            timestamp: (finish * 1_000_000_000).to_i,
            track_event: TrackEvent.new(
              type: TrackEvent::Type::TYPE_SLICE_END,
              track_uuid: fid,
              name: name,
              extra_counter_track_uuids: [@objects_counter_id],
              extra_counter_values: [count_allocations]
            ),
            trusted_packet_sequence_id: @sequence_id,
            sequence_flags: 2,
          )
        end
      end
    end
  end
end<|MERGE_RESOLUTION|>--- conflicted
+++ resolved
@@ -171,16 +171,11 @@
         )
       end
 
-<<<<<<< HEAD
       def execute_multiplex(multiplex:)
-        @operation_name = multiplex.queries.map { |q| q.selected_operation_name || "anonymous" }.join(",")
-=======
-      def begin_execute_multiplex(m)
         if defined?(ActiveSupport::Notifications) && @active_support_notifications_pattern != false
           subscribe_to_active_support_notifications(@active_support_notifications_pattern)
         end
-        @operation_name = m.queries.map { |q| q.selected_operation_name || "anonymous" }.join(",")
->>>>>>> d8f3048a
+        @operation_name = multiplex.queries.map { |q| q.selected_operation_name || "anonymous" }.join(",")
         @begin_time = Time.now
         @packets << trace_packet(
           type: TrackEvent::Type::TYPE_SLICE_BEGIN,
