# frozen_string_literal: true

module GraphQL
  module Tracing
    # Each platform provides:
    # - `.platform_keys`
    # - `#platform_trace`
    # - `#platform_field_key(type, field)`
    # @api private
    class PlatformTracing
      class << self
        attr_accessor :platform_keys
      end

<<<<<<< HEAD
      def initialize(trace_scalars: false)
=======
      def initialize(options = {})
        @options = options
>>>>>>> 7109e74d
        @platform_keys = self.class.platform_keys
        @trace_scalars = trace_scalars
      end

      def trace(key, data)
        case key
        when "lex", "parse", "validate", "analyze_query", "analyze_multiplex", "execute_query", "execute_query_lazy", "execute_multiplex"
          platform_key = @platform_keys.fetch(key)
          platform_trace(platform_key, key, data) do
            yield
          end
        when "execute_field", "execute_field_lazy"
          if (platform_key = data[:context].field.metadata[:platform_key])
            platform_trace(platform_key, key, data) do
              yield
            end
          else
            yield
          end
        else
          # it's a custom key
          yield
        end
      end

      def instrument(type, field)
        return_type = field.type.unwrap
        case return_type
        when GraphQL::ScalarType, GraphQL::EnumType
          if field.trace || (field.trace.nil? && @trace_scalars)
            trace_field(type, field)
          else
            field
          end
        else
          trace_field(type, field)
        end
      end

<<<<<<< HEAD
      def trace_field(type, field)
        new_f = field.redefine
        new_f.metadata[:platform_key] = platform_field_key(type, field)
        new_f
      end

      def self.use(schema_defn, trace_scalars: false)
        tracer = self.new(trace_scalars: trace_scalars)
=======
      def self.use(schema_defn, options = {})
        tracer = self.new(options)
>>>>>>> 7109e74d
        schema_defn.instrument(:field, tracer)
        schema_defn.tracer(tracer)
      end

      private
      attr_reader :options
    end
  end
end<|MERGE_RESOLUTION|>--- conflicted
+++ resolved
@@ -12,14 +12,10 @@
         attr_accessor :platform_keys
       end
 
-<<<<<<< HEAD
-      def initialize(trace_scalars: false)
-=======
       def initialize(options = {})
         @options = options
->>>>>>> 7109e74d
         @platform_keys = self.class.platform_keys
-        @trace_scalars = trace_scalars
+        @trace_scalars = options.fetch(:trace_scalars, false)
       end
 
       def trace(key, data)
@@ -57,19 +53,14 @@
         end
       end
 
-<<<<<<< HEAD
       def trace_field(type, field)
         new_f = field.redefine
         new_f.metadata[:platform_key] = platform_field_key(type, field)
         new_f
       end
 
-      def self.use(schema_defn, trace_scalars: false)
-        tracer = self.new(trace_scalars: trace_scalars)
-=======
       def self.use(schema_defn, options = {})
         tracer = self.new(options)
->>>>>>> 7109e74d
         schema_defn.instrument(:field, tracer)
         schema_defn.tracer(tracer)
       end
