# frozen_string_literal: true
module GraphQL
  module Language
    # Depth-first traversal through the tree, calling hooks at each stop.
    #
    # @example Create a visitor counting certain field names
    #   class NameCounter < GraphQL::Language::Visitor
    #     def initialize(document, field_name)
    #       super(document)
    #       @field_name
    #       @count = 0
    #     end
    #
    #     attr_reader :count
    #
    #     def on_field(node, parent)
    #       # if this field matches our search, increment the counter
    #       if node.name == @field_name
    #         @count = 0
    #       end
    #       # Continue visiting subfields:
    #       super
    #     end
    #   end
    #
    #   # Initialize a visitor
    #   visitor = GraphQL::Language::Visitor.new(document, "name")
    #   # Run it
    #   visitor.visit
    #   # Check the result
    #   visitor.count
    #   # => 3
    class Visitor
      # If any hook returns this value, the {Visitor} stops visiting this
      # node right away
      # @deprecated Use `super` to continue the visit; or don't call it to halt.
      SKIP = :_skip

      class DeleteNode; end
      # When this is returned from a visitor method,
      # Then the `node` passed into the method is removed from `parent`'s children.
      DELETE_NODE = DeleteNode.new

      def initialize(document)
        @document = document
        @visitors = {}
        @result = nil
      end

      # @return [GraphQL::Language::Nodes::Document] The document with any modifications applied
      attr_reader :result

      # Get a {NodeVisitor} for `node_class`
      # @param node_class [Class] The node class that you want to listen to
      # @return [NodeVisitor]
      #
      # @example Run a hook whenever you enter a new Field
      #   visitor[GraphQL::Language::Nodes::Field] << ->(node, parent) { p "Here's a field" }
      # @deprecated see `on_` methods, like {#on_field}
      def [](node_class)
        @visitors[node_class] ||= NodeVisitor.new
      end

      # Visit `document` and all children, applying hooks as you go
      # @return [void]
      def visit
<<<<<<< HEAD
        visit_node(@document, nil)
=======
        @result, _nil_parent = on_node_with_modifications(@document, nil)
>>>>>>> e6b4695f
      end

      # The default implementation for visiting an AST node.
      # It doesn't _do_ anything, but it continues to visiting the node's children.
      # To customize this hook, override one of its aliases (or the base method?)
      # in your subclasses.
      #
      # For compatibility, it calls hook procs, too.
      # @param node [GraphQL::Language::Nodes::AbstractNode] the node being visited
      # @param parent [GraphQL::Language::Nodes::AbstractNode, nil] the previously-visited node, or `nil` if this is the root node.
      # @return [void]
      def on_abstract_node(node, parent)
<<<<<<< HEAD
        # Run hooks if there are any
        begin_hooks_ok = @visitors.none? || begin_visit(node, parent)
        if begin_hooks_ok
          node.children.each do |child_node|
            visit_node(child_node, node)
=======
        if node == DELETE_NODE
          # This might be passed to `super(DELETE_NODE, ...)`
          # by a user hook, don't want to keep visiting in that case.
          return node, parent
        else
          # Run hooks if there are any
          begin_hooks_ok = @visitors.none? || begin_visit(node, parent)
          if begin_hooks_ok
            node.children.each do |child_node|
              # Reassign `node` in case the child hook makes a modification
              _new_child_node, node = on_node_with_modifications(child_node, node)
            end
>>>>>>> e6b4695f
          end
          @visitors.any? && end_visit(node, parent)
          return node, parent
        end
      end

      alias :on_argument :on_abstract_node
      alias :on_directive :on_abstract_node
      alias :on_directive_definition :on_abstract_node
      alias :on_directive_location :on_abstract_node
      alias :on_document :on_abstract_node
      alias :on_enum :on_abstract_node
      alias :on_enum_type_definition :on_abstract_node
      alias :on_enum_type_extension :on_abstract_node
      alias :on_enum_value_definition :on_abstract_node
      alias :on_field :on_abstract_node
      alias :on_field_definition :on_abstract_node
      alias :on_fragment_definition :on_abstract_node
      alias :on_fragment_spread :on_abstract_node
      alias :on_inline_fragment :on_abstract_node
      alias :on_input_object :on_abstract_node
      alias :on_input_object_type_definition :on_abstract_node
      alias :on_input_object_type_extension :on_abstract_node
      alias :on_input_value_definition :on_abstract_node
      alias :on_interface_type_definition :on_abstract_node
      alias :on_interface_type_extension :on_abstract_node
      alias :on_list_type :on_abstract_node
      alias :on_non_null_type :on_abstract_node
      alias :on_null_value :on_abstract_node
      alias :on_object_type_definition :on_abstract_node
      alias :on_object_type_extension :on_abstract_node
      alias :on_operation_definition :on_abstract_node
      alias :on_scalar_type_definition :on_abstract_node
      alias :on_scalar_type_extension :on_abstract_node
      alias :on_schema_definition :on_abstract_node
      alias :on_schema_extension :on_abstract_node
      alias :on_type_name :on_abstract_node
      alias :on_union_type_definition :on_abstract_node
      alias :on_union_type_extension :on_abstract_node
      alias :on_variable_definition :on_abstract_node
      alias :on_variable_identifier :on_abstract_node

      def visit_node(node, parent)
        public_send(node.visit_method, node, parent)
      end

      private

      # Run the hooks for `node`, and if the hooks return a copy of `node`,
      # copy `parent` so that it contains the copy of that node as a child,
      # then return the copies
      def on_node_with_modifications(node, parent)
        new_node, new_parent = public_send(node.visit_method, node, parent)
        if new_node.is_a?(Nodes::AbstractNode) && !node.equal?(new_node)
          # The user-provided hook returned a new node.
          new_parent = new_parent && new_parent.replace_child(node, new_node)
          return new_node, new_parent
        elsif new_node == DELETE_NODE
          # The user-provided hook requested to remove this node
          new_parent = new_parent && new_parent.delete_child(node)
          return nil, new_parent
        else
          # The user-provided hook didn't make any modifications.
          # In fact, the hook might have returned who-knows-what, so
          # ignore the return value and use the original values.
          return node, parent
        end
      end

      def begin_visit(node, parent)
        node_visitor = self[node.class]
        self.class.apply_hooks(node_visitor.enter, node, parent)
      end

      # Should global `leave` visitors come first or last?
      def end_visit(node, parent)
        node_visitor = self[node.class]
        self.class.apply_hooks(node_visitor.leave, node, parent)
      end

      # If one of the visitors returns SKIP, stop visiting this node
      def self.apply_hooks(hooks, node, parent)
        hooks.reduce(true) { |memo, proc| memo && (proc.call(node, parent) != SKIP) }
      end

      # Collect `enter` and `leave` hooks for classes in {GraphQL::Language::Nodes}
      #
      # Access {NodeVisitor}s via {GraphQL::Language::Visitor#[]}
      class NodeVisitor
        # @return [Array<Proc>] Hooks to call when entering a node of this type
        attr_reader :enter
        # @return [Array<Proc>] Hooks to call when leaving a node of this type
        attr_reader :leave

        def initialize
          @enter = []
          @leave = []
        end

        # Shorthand to add a hook to the {#enter} array
        # @param hook [Proc] A hook to add
        def <<(hook)
          enter << hook
        end
      end
    end
  end
end<|MERGE_RESOLUTION|>--- conflicted
+++ resolved
@@ -37,6 +37,7 @@
       SKIP = :_skip
 
       class DeleteNode; end
+
       # When this is returned from a visitor method,
       # Then the `node` passed into the method is removed from `parent`'s children.
       DELETE_NODE = DeleteNode.new
@@ -64,11 +65,7 @@
       # Visit `document` and all children, applying hooks as you go
       # @return [void]
       def visit
-<<<<<<< HEAD
-        visit_node(@document, nil)
-=======
         @result, _nil_parent = on_node_with_modifications(@document, nil)
->>>>>>> e6b4695f
       end
 
       # The default implementation for visiting an AST node.
@@ -81,13 +78,6 @@
       # @param parent [GraphQL::Language::Nodes::AbstractNode, nil] the previously-visited node, or `nil` if this is the root node.
       # @return [void]
       def on_abstract_node(node, parent)
-<<<<<<< HEAD
-        # Run hooks if there are any
-        begin_hooks_ok = @visitors.none? || begin_visit(node, parent)
-        if begin_hooks_ok
-          node.children.each do |child_node|
-            visit_node(child_node, node)
-=======
         if node == DELETE_NODE
           # This might be passed to `super(DELETE_NODE, ...)`
           # by a user hook, don't want to keep visiting in that case.
@@ -100,7 +90,6 @@
               # Reassign `node` in case the child hook makes a modification
               _new_child_node, node = on_node_with_modifications(child_node, node)
             end
->>>>>>> e6b4695f
           end
           @visitors.any? && end_visit(node, parent)
           return node, parent
@@ -153,7 +142,7 @@
       # copy `parent` so that it contains the copy of that node as a child,
       # then return the copies
       def on_node_with_modifications(node, parent)
-        new_node, new_parent = public_send(node.visit_method, node, parent)
+        new_node, new_parent = visit_node(node, parent)
         if new_node.is_a?(Nodes::AbstractNode) && !node.equal?(new_node)
           # The user-provided hook returned a new node.
           new_parent = new_parent && new_parent.replace_child(node, new_node)
