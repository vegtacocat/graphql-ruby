# frozen_string_literal: true
module GraphQL
  module Execution
    # Lookahead creates a uniform interface to inspect the forthcoming selections.
    #
    # It assumes that the AST it's working with is valid. (So, it's safe to use
    # during execution, but if you're using it directly, be sure to validate first.)
    #
    # A field may get access to its lookahead by adding `extras: [:lookahead]`
    # to its configuration.
    #
    # @example looking ahead in a field
    #   field :articles, [Types::Article], null: false,
    #     extras: [:lookahead]
    #
    #   # For example, imagine a faster database call
    #   # may be issued when only some fields are requested.
    #   #
    #   # Imagine that _full_ fetch must be made to satisfy `fullContent`,
    #   # we can look ahead to see if we need that field. If we do,
    #   # we make the expensive database call instead of the cheap one.
    #   def articles(lookahead:)
    #     if lookahead.selects?(:full_content)
    #       fetch_full_articles(object)
    #     else
    #       fetch_preview_articles(object)
    #     end
    #   end
    class Lookahead
      # @param query [GraphQL::Query]
      # @param ast_nodes [Array<GraphQL::Language::Nodes::Field>, Array<GraphQL::Language::Nodes::OperationDefinition>]
      # @param field [GraphQL::Schema::Field] if `ast_nodes` are fields, this is the field definition matching those nodes
      # @param root_type [Class] if `ast_nodes` are operation definition, this is the root type for that operation
      def initialize(query:, ast_nodes:, field: nil, root_type: nil, owner_type: nil)
        @ast_nodes = ast_nodes.freeze
        @field = field
        @root_type = root_type
        @query = query
        @selected_type = @field ? @field.type.unwrap : root_type
        @owner_type = owner_type
      end

      # @return [Array<GraphQL::Language::Nodes::Field>]
      attr_reader :ast_nodes

      # @return [GraphQL::Schema::Field]
      attr_reader :field

      # @return [GraphQL::Schema::Object, GraphQL::Schema::Union, GraphQL::Schema::Interface]
      attr_reader :owner_type

      # @return [Hash<Symbol, Object>]
      def arguments
        if defined?(@arguments)
          @arguments
        else
          @arguments = if @field
            @query.after_lazy(@query.arguments_for(@ast_nodes.first, @field)) do |args|
              args.is_a?(Execution::Interpreter::Arguments) ? args.keyword_arguments : args
            end
          else
            nil
          end
        end
      end

      # True if this node has a selection on `field_name`.
      # If `field_name` is a String, it is treated as a GraphQL-style (camelized)
      # field name and used verbatim. If `field_name` is a Symbol, it is
      # treated as a Ruby-style (underscored) name and camelized before comparing.
      #
      # If `arguments:` is provided, each provided key/value will be matched
      # against the arguments in the next selection. This method will return false
      # if any of the given `arguments:` are not present and matching in the next selection.
      # (But, the next selection may contain _more_ than the given arguments.)
      # @param field_name [String, Symbol]
      # @param arguments [Hash] Arguments which must match in the selection
      # @return [Boolean]
      def selects?(field_name, selected_type: @selected_type, arguments: nil)
        selection(field_name, selected_type: selected_type, arguments: arguments).selected?
      end

      # True if this node has a selection with alias matching `alias_name`.
      # If `alias_name` is a String, it is treated as a GraphQL-style (camelized)
      # field name and used verbatim. If `alias_name` is a Symbol, it is
      # treated as a Ruby-style (underscored) name and camelized before comparing.
      #
      # If `arguments:` is provided, each provided key/value will be matched
      # against the arguments in the next selection. This method will return false
      # if any of the given `arguments:` are not present and matching in the next selection.
      # (But, the next selection may contain _more_ than the given arguments.)
      # @param alias_name [String, Symbol]
      # @param arguments [Hash] Arguments which must match in the selection
      # @return [Boolean]
      def selects_alias?(alias_name, arguments: nil)
        alias_selection(alias_name, arguments: arguments).selected?
      end

      # @return [Boolean] True if this lookahead represents a field that was requested
      def selected?
        true
      end

      # Like {#selects?}, but can be used for chaining.
      # It returns a null object (check with {#selected?})
      # @param field_name [String, Symbol]
      # @return [GraphQL::Execution::Lookahead]
      def selection(field_name, selected_type: @selected_type, arguments: nil)
<<<<<<< HEAD
        next_field_name = normalize_name(field_name)
        next_field_defn = get_class_based_field(selected_type, next_field_name)
        lookahead_for_selection(next_field_name, next_field_defn, selected_type, arguments)
      end

      # Like {#selection}, but for aliases.
      # It returns a null object (check with {#selected?})
      # @return [GraphQL::Execution::Lookahead]
      def alias_selection(alias_name, selected_type: @selected_type, arguments: nil)
        alias_cache_key = [alias_name, arguments]
        return alias_selections[key] if alias_selections.key?(alias_name)

        alias_node = lookup_alias_node(ast_nodes, alias_name)
        return NULL_LOOKAHEAD unless alias_node

        next_field_name = alias_node.name
        next_field_defn = get_class_based_field(selected_type, next_field_name)
=======
        next_field_defn = case field_name
        when String
          @query.get_field(selected_type, field_name)
        when Symbol
          # Try to avoid the `.to_s` below, if possible
          all_fields = if selected_type.kind.fields?
            @query.warden.fields(selected_type)
          else
            # Handle unions by checking possible
            @query.warden
              .possible_types(selected_type)
              .map { |t| @query.warden.fields(t) }
              .tap(&:flatten!)
          end

          if (match_by_orig_name = all_fields.find { |f| f.original_name == field_name })
            match_by_orig_name
          else
            # Symbol#name is only present on 3.0+
            sym_s = field_name.respond_to?(:name) ? field_name.name : field_name.to_s
            guessed_name = Schema::Member::BuildType.camelize(sym_s)
            @query.get_field(selected_type, guessed_name)
          end
        end

        if next_field_defn
          next_nodes = []
          @ast_nodes.each do |ast_node|
            ast_node.selections.each do |selection|
              find_selected_nodes(selection, next_field_defn, arguments: arguments, matches: next_nodes)
            end
          end
>>>>>>> 9bc65bdf

        alias_arguments = @query.arguments_for(alias_node, next_field_defn)
        if alias_arguments.is_a?(::GraphQL::Execution::Interpreter::Arguments)
          alias_arguments = alias_arguments.keyword_arguments
        end

        return NULL_LOOKAHEAD if arguments && arguments != alias_arguments

        alias_selections[alias_cache_key] = lookahead_for_selection(next_field_name, next_field_defn, selected_type, alias_arguments, alias_name)
      end

      # Like {#selection}, but for all nodes.
      # It returns a list of Lookaheads for all Selections
      #
      # If `arguments:` is provided, each provided key/value will be matched
      # against the arguments in each selection. This method will filter the selections
      # if any of the given `arguments:` do not match the given selection.
      #
      # @example getting the name of a selection
      #   def articles(lookahead:)
      #     next_lookaheads = lookahead.selections # => [#<GraphQL::Execution::Lookahead ...>, ...]
      #     next_lookaheads.map(&:name) #=> [:full_content, :title]
      #   end
      #
      # @param arguments [Hash] Arguments which must match in the selection
      # @return [Array<GraphQL::Execution::Lookahead>]
      def selections(arguments: nil)
        subselections_by_type = {}
        subselections_on_type = subselections_by_type[@selected_type] = {}

        @ast_nodes.each do |node|
          find_selections(subselections_by_type, subselections_on_type, @selected_type, node.selections, arguments)
        end

        subselections = []

        subselections_by_type.each do |type, ast_nodes_by_response_key|
          ast_nodes_by_response_key.each do |response_key, ast_nodes|
            field_defn = @query.get_field(type, ast_nodes.first.name)
            lookahead = Lookahead.new(query: @query, ast_nodes: ast_nodes, field: field_defn, owner_type: type)
            subselections.push(lookahead)
          end
        end

        subselections
      end

      # The method name of the field.
      # It returns the method_sym of the Lookahead's field.
      #
      # @example getting the name of a selection
      #   def articles(lookahead:)
      #     article.selection(:full_content).name # => :full_content
      #     # ...
      #   end
      #
      # @return [Symbol]
      def name
        @field && @field.original_name
      end

      def inspect
        "#<GraphQL::Execution::Lookahead #{@field ? "@field=#{@field.path.inspect}": "@root_type=#{@root_type}"} @ast_nodes.size=#{@ast_nodes.size}>"
      end

      # This is returned for {Lookahead#selection} when a non-existent field is passed
      class NullLookahead < Lookahead
        # No inputs required here.
        def initialize
        end

        def selected?
          false
        end

        def selects?(*)
          false
        end

        def selection(*)
          NULL_LOOKAHEAD
        end

        def selections(*)
          []
        end

        def inspect
          "#<GraphQL::Execution::Lookahead::NullLookahead>"
        end
      end

      # A singleton, so that misses don't come with overhead.
      NULL_LOOKAHEAD = NullLookahead.new

      private

      def skipped_by_directive?(ast_selection)
        ast_selection.directives.each do |directive|
          dir_defn = @query.schema.directives.fetch(directive.name)
          directive_class = dir_defn
          if directive_class
            dir_args = @query.arguments_for(directive, dir_defn)
            return true unless directive_class.static_include?(dir_args, @query.context)
          end
        end
        false
      end

      def find_selections(subselections_by_type, selections_on_type, selected_type, ast_selections, arguments)
        ast_selections.each do |ast_selection|
          next if skipped_by_directive?(ast_selection)

          case ast_selection
          when GraphQL::Language::Nodes::Field
            response_key = ast_selection.alias || ast_selection.name
            if selections_on_type.key?(response_key)
              selections_on_type[response_key] << ast_selection
            elsif arguments.nil? || arguments.empty?
              selections_on_type[response_key] = [ast_selection]
            else
              field_defn = @query.get_field(selected_type, ast_selection.name)
              if arguments_match?(arguments, field_defn, ast_selection)
                selections_on_type[response_key] = [ast_selection]
              end
            end
          when GraphQL::Language::Nodes::InlineFragment
            on_type = selected_type
            subselections_on_type = selections_on_type
            if (t = ast_selection.type)
              # Assuming this is valid, that `t` will be found.
              on_type = @query.get_type(t.name)
              subselections_on_type = subselections_by_type[on_type] ||= {}
            end
            find_selections(subselections_by_type, subselections_on_type, on_type, ast_selection.selections, arguments)
          when GraphQL::Language::Nodes::FragmentSpread
            frag_defn = lookup_fragment(ast_selection)
            # Again, assuming a valid AST
            on_type = @query.get_type(frag_defn.type.name)
            subselections_on_type = subselections_by_type[on_type] ||= {}
            find_selections(subselections_by_type, subselections_on_type, on_type, frag_defn.selections, arguments)
          else
            raise "Invariant: Unexpected selection type: #{ast_selection.class}"
          end
        end
      end

      NO_ALIAS = Object.new
      # If a selection on `node` matches `field_name` (which is backed by `field_defn`)
      # and matches the `arguments:` constraints, then add that node to `matches`
<<<<<<< HEAD
      def find_selected_nodes(node, field_name, field_defn, arguments:, matches:, alias_name: NO_ALIAS)
        return if skipped_by_directive?(node)
        case node
        when GraphQL::Language::Nodes::Field
          if node.name == field_name && (alias_name == NO_ALIAS || node.alias == alias_name)
=======
      def find_selected_nodes(node, field_defn, arguments:, matches:)
        return if skipped_by_directive?(node)
        case node
        when GraphQL::Language::Nodes::Field
          if node.name == field_defn.graphql_name
>>>>>>> 9bc65bdf
            if arguments.nil? || arguments.empty?
              # No constraint applied
              matches << node
            elsif arguments_match?(arguments, field_defn, node)
              matches << node
            end
          end
        when GraphQL::Language::Nodes::InlineFragment
<<<<<<< HEAD
          node.selections.each { |s|find_selected_nodes(s, field_name, field_defn, arguments: arguments, matches: matches, alias_name: alias_name) }
        when GraphQL::Language::Nodes::FragmentSpread
          frag_defn = lookup_fragment(node)
          frag_defn.selections.each { |s| find_selected_nodes(s, field_name, field_defn, arguments: arguments, matches: matches, alias_name: alias_name) }
=======
          node.selections.each { |s| find_selected_nodes(s, field_defn, arguments: arguments, matches: matches) }
        when GraphQL::Language::Nodes::FragmentSpread
          frag_defn = @query.fragments[node.name] || raise("Invariant: Can't look ahead to nonexistent fragment #{node.name} (found: #{@query.fragments.keys})")
          frag_defn.selections.each { |s| find_selected_nodes(s, field_defn, arguments: arguments, matches: matches) }
>>>>>>> 9bc65bdf
        else
          raise "Unexpected selection comparison on #{node.class.name} (#{node})"
        end
      end

      def arguments_match?(arguments, field_defn, field_node)
        query_kwargs = @query.arguments_for(field_node, field_defn)
        arguments.all? do |arg_name, arg_value|
          arg_name_sym = if arg_name.is_a?(String)
            Schema::Member::BuildType.underscore(arg_name).to_sym
          else
            arg_name
          end

          # Make sure the constraint is present with a matching value
          query_kwargs.key?(arg_name_sym) && query_kwargs[arg_name_sym] == arg_value
        end
      end

      def lookahead_for_selection(field_name, field_defn, selected_type, arguments, alias_name = NO_ALIAS)
        return NULL_LOOKAHEAD unless field_defn

        next_nodes = []
        @ast_nodes.each do |ast_node|
          ast_node.selections.each do |selection|
            find_selected_nodes(selection, field_name, field_defn, arguments: arguments, matches: next_nodes, alias_name: alias_name)
          end
        end

        return NULL_LOOKAHEAD if next_nodes.empty?

        Lookahead.new(query: @query, ast_nodes: next_nodes, field: field_defn, owner_type: selected_type)
      end

      def alias_selections
        return @alias_selections if defined?(@alias_selections)
        @alias_selections ||= {}
      end

      def lookup_alias_node(nodes, name)
        return if nodes.empty?

        nodes.flat_map(&:children)
             .flat_map { |child| unwrap_fragments(child) }
             .find { |child| child.is_a?(GraphQL::Language::Nodes::Field) && child.alias == name }
      end

      def unwrap_fragments(node)
        case node
        when GraphQL::Language::Nodes::InlineFragment
          node.children
        when GraphQL::Language::Nodes::FragmentSpread
          lookup_fragment(node).children
        else
          [node]
        end
      end

      def lookup_fragment(ast_selection)
        @query.fragments[ast_selection.name] || raise("Invariant: Can't look ahead to nonexistent fragment #{ast_selection.name} (found: #{@query.fragments.keys})")
      end
    end
  end
end<|MERGE_RESOLUTION|>--- conflicted
+++ resolved
@@ -106,9 +106,34 @@
       # @param field_name [String, Symbol]
       # @return [GraphQL::Execution::Lookahead]
       def selection(field_name, selected_type: @selected_type, arguments: nil)
-<<<<<<< HEAD
-        next_field_name = normalize_name(field_name)
-        next_field_defn = get_class_based_field(selected_type, next_field_name)
+        next_field_name = nil
+        next_field_defn = case field_name
+        when String
+          next_field_name = field_name
+          @query.get_field(selected_type, field_name)
+        when Symbol
+          # Try to avoid the `.to_s` below, if possible
+          all_fields = if selected_type.kind.fields?
+            @query.warden.fields(selected_type)
+          else
+            # Handle unions by checking possible
+            @query.warden
+              .possible_types(selected_type)
+              .map { |t| @query.warden.fields(t) }
+              .tap(&:flatten!)
+          end
+
+          # Symbol#name is only present on 3.0+
+          sym_s = field_name.respond_to?(:name) ? field_name.name : field_name.to_s
+          next_field_name = Schema::Member::BuildType.camelize(sym_s)
+
+          if (match_by_orig_name = all_fields.find { |f| f.original_name == field_name })
+            match_by_orig_name
+          else
+            @query.get_field(selected_type, next_field_name)
+          end
+        end
+
         lookahead_for_selection(next_field_name, next_field_defn, selected_type, arguments)
       end
 
@@ -123,41 +148,7 @@
         return NULL_LOOKAHEAD unless alias_node
 
         next_field_name = alias_node.name
-        next_field_defn = get_class_based_field(selected_type, next_field_name)
-=======
-        next_field_defn = case field_name
-        when String
-          @query.get_field(selected_type, field_name)
-        when Symbol
-          # Try to avoid the `.to_s` below, if possible
-          all_fields = if selected_type.kind.fields?
-            @query.warden.fields(selected_type)
-          else
-            # Handle unions by checking possible
-            @query.warden
-              .possible_types(selected_type)
-              .map { |t| @query.warden.fields(t) }
-              .tap(&:flatten!)
-          end
-
-          if (match_by_orig_name = all_fields.find { |f| f.original_name == field_name })
-            match_by_orig_name
-          else
-            # Symbol#name is only present on 3.0+
-            sym_s = field_name.respond_to?(:name) ? field_name.name : field_name.to_s
-            guessed_name = Schema::Member::BuildType.camelize(sym_s)
-            @query.get_field(selected_type, guessed_name)
-          end
-        end
-
-        if next_field_defn
-          next_nodes = []
-          @ast_nodes.each do |ast_node|
-            ast_node.selections.each do |selection|
-              find_selected_nodes(selection, next_field_defn, arguments: arguments, matches: next_nodes)
-            end
-          end
->>>>>>> 9bc65bdf
+        next_field_defn = @query.get_field(selected_type, next_field_name)
 
         alias_arguments = @query.arguments_for(alias_node, next_field_defn)
         if alias_arguments.is_a?(::GraphQL::Execution::Interpreter::Arguments)
@@ -308,19 +299,11 @@
       NO_ALIAS = Object.new
       # If a selection on `node` matches `field_name` (which is backed by `field_defn`)
       # and matches the `arguments:` constraints, then add that node to `matches`
-<<<<<<< HEAD
       def find_selected_nodes(node, field_name, field_defn, arguments:, matches:, alias_name: NO_ALIAS)
         return if skipped_by_directive?(node)
         case node
         when GraphQL::Language::Nodes::Field
           if node.name == field_name && (alias_name == NO_ALIAS || node.alias == alias_name)
-=======
-      def find_selected_nodes(node, field_defn, arguments:, matches:)
-        return if skipped_by_directive?(node)
-        case node
-        when GraphQL::Language::Nodes::Field
-          if node.name == field_defn.graphql_name
->>>>>>> 9bc65bdf
             if arguments.nil? || arguments.empty?
               # No constraint applied
               matches << node
@@ -329,17 +312,10 @@
             end
           end
         when GraphQL::Language::Nodes::InlineFragment
-<<<<<<< HEAD
-          node.selections.each { |s|find_selected_nodes(s, field_name, field_defn, arguments: arguments, matches: matches, alias_name: alias_name) }
+          node.selections.each { |s| find_selected_nodes(s, field_name, field_defn, arguments: arguments, matches: matches, alias_name: alias_name) }
         when GraphQL::Language::Nodes::FragmentSpread
           frag_defn = lookup_fragment(node)
           frag_defn.selections.each { |s| find_selected_nodes(s, field_name, field_defn, arguments: arguments, matches: matches, alias_name: alias_name) }
-=======
-          node.selections.each { |s| find_selected_nodes(s, field_defn, arguments: arguments, matches: matches) }
-        when GraphQL::Language::Nodes::FragmentSpread
-          frag_defn = @query.fragments[node.name] || raise("Invariant: Can't look ahead to nonexistent fragment #{node.name} (found: #{@query.fragments.keys})")
-          frag_defn.selections.each { |s| find_selected_nodes(s, field_defn, arguments: arguments, matches: matches) }
->>>>>>> 9bc65bdf
         else
           raise "Unexpected selection comparison on #{node.class.name} (#{node})"
         end
