--- conflicted
+++ resolved
@@ -62,11 +62,7 @@
   end
 
   assert_dependency_version("Ragel", "7.0.0.9", "ragel -v")
-<<<<<<< HEAD
-  assert_dependency_version("Racc", "1.5.0", %|ruby -e "require 'racc'; puts Racc::VERSION"|)
-=======
   assert_dependency_version("Racc", "1.4.16", %|ruby -e "require 'racc'; puts Racc::VERSION"|)
->>>>>>> 8b77c12a
 
   `rm -f lib/graphql/language/parser.rb lib/graphql/language/lexer.rb `
   `racc lib/graphql/language/parser.y -o lib/graphql/language/parser.rb`
