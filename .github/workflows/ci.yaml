name: CI Suite
on:
  - pull_request

jobs:
  lint:
    runs-on: ubuntu-latest
    steps:
    - uses: actions/checkout@v2
    - uses: ruby/setup-ruby@v1
      with:
        ruby-version: 2.6
        bundler-cache: true
    - run: bundle exec rake rubocop
  system_tests:
    runs-on: ubuntu-latest
    steps:
    - uses: actions/checkout@v2
    - uses: ruby/setup-ruby@v1
      with:
        ruby-version: 2.6
        bundler-cache: true
      env:
        BUNDLE_GEMFILE: ./spec/dummy/Gemfile
    - run: bundle exec rails test:system
      working-directory: ./spec/dummy
  # Some coverage goals of these tests:
  # - Test once without Rails at all
  # - Test postgres, to make sure that the ActiveRecord
  #   stuff works on that (as well as the default sqlite)
  # - Test mongoid -- and several versions, since they're quite different
  # - Run the tests with Rails _and_ TESTING_LEGACY=1 to test legacy codepaths
  # - Run the JS unit tests once
  # - Test each major version of Rails we support
  # - Test the min/max minor Ruby version we support (and others?)
  test:
    strategy:
      fail-fast: false
      matrix:
        include:
          - gemfile: Gemfile
<<<<<<< HEAD
            ruby: 2.6
=======
            ruby: 3.0
>>>>>>> be2b4066
            bundler: "1"
          - gemfile: gemfiles/rails_4.2.gemfile
            ruby: 2.4
            bundler: "1"
<<<<<<< HEAD
          - gemfile: gemfiles/rails_5.2.gemfile
            ruby: 2.7
          # Rails 6.1 is tested with Postgresql below
          - gemfile: gemfiles/rails_7.0.gemfile
=======
          # Rails 5.2 is tested with Postgresql below
          - gemfile: gemfiles/rails_6.1.gemfile
>>>>>>> be2b4066
            ruby: 3.0
          - gemfile: gemfiles/rails_master.gemfile
            ruby: 3.0
          - gemfile: gemfiles/rails_master.gemfile
            ruby: truffleruby-head
    runs-on: ubuntu-latest
    steps:
    - run: echo BUNDLE_GEMFILE=${{ matrix.gemfile }} > $GITHUB_ENV
    - uses: actions/checkout@v2
    - uses: ruby/setup-ruby@v1
      with:
        ruby-version: ${{ matrix.ruby }}
        bundler-cache: true
        bundler: ${{ matrix.bundler || 'default' }}
    - run: bundle exec rake test
  legacy_test:
    runs-on: ubuntu-latest
    steps:
    - run: echo BUNDLE_GEMFILE='gemfiles/rails_6.1.gemfile' > $GITHUB_ENV
    - uses: actions/checkout@v2
    - uses: ruby/setup-ruby@v1
      with:
        ruby-version: 2.7
        bundler-cache: true
    - run: bundle exec rake test TESTING_LEGACY=1
  javascript_test:
    runs-on: ubuntu-latest
    steps:
    - uses: actions/checkout@v2
    - uses: ruby/setup-ruby@v1
      with:
        ruby-version: 2.7
        bundler-cache: true
    - run: bundle exec rake js:all
  postgres_test:
    runs-on: ubuntu-latest
    services:
      postgres:
        image: postgres:latest
        env:
          POSTGRES_USER: postgres
          POSTGRES_PASSWORD: postgres
          POSTGRES_DB: postgres
        ports:
        - 5432:5432
        # needed because the postgres container does not provide a healthcheck
        options: >-
          --health-cmd pg_isready
          --health-interval 10s
          --health-timeout 5s
          --health-retries 5
    steps:
    - run: echo BUNDLE_GEMFILE='gemfiles/rails_6.1_postgresql.gemfile' > $GITHUB_ENV
    - run: echo DATABASE='POSTGRESQL' > $GITHUB_ENV
    - run: echo PGPASSWORD='postgres' > $GITHUB_ENV
    - uses: actions/checkout@v2
    - uses: ruby/setup-ruby@v1
      with:
        ruby-version: 2.7
        bundler-cache: true
    - run: bundle exec rake test
  mongodb_test:
    strategy:
      fail-fast: false
      matrix:
        gemfile:
          - gemfiles/mongoid_6.gemfile
          - gemfiles/mongoid_7.gemfile
    runs-on: ubuntu-latest
    services:
      mongodb:
        image: mongo
        ports:
        - 27017:27017
    steps:
    - run: echo BUNDLE_GEMFILE=${{ matrix.gemfile }} > $GITHUB_ENV
    - uses: actions/checkout@v2
    - uses: ruby/setup-ruby@v1
      with:
        ruby-version: 2.7
        bundler-cache: true
    - run: bundle exec rake test<|MERGE_RESOLUTION|>--- conflicted
+++ resolved
@@ -39,24 +39,15 @@
       matrix:
         include:
           - gemfile: Gemfile
-<<<<<<< HEAD
-            ruby: 2.6
-=======
             ruby: 3.0
->>>>>>> be2b4066
             bundler: "1"
           - gemfile: gemfiles/rails_4.2.gemfile
             ruby: 2.4
             bundler: "1"
-<<<<<<< HEAD
           - gemfile: gemfiles/rails_5.2.gemfile
             ruby: 2.7
           # Rails 6.1 is tested with Postgresql below
           - gemfile: gemfiles/rails_7.0.gemfile
-=======
-          # Rails 5.2 is tested with Postgresql below
-          - gemfile: gemfiles/rails_6.1.gemfile
->>>>>>> be2b4066
             ruby: 3.0
           - gemfile: gemfiles/rails_master.gemfile
             ruby: 3.0
