# frozen_string_literal: true
require "spec_helper"
describe GraphQL::Schema::Object do
  describe "class attributes" do
    let(:object_class) { Jazz::Ensemble }

    it "tells type data" do
      assert_equal "Ensemble", object_class.graphql_name
      assert_equal "A group of musicians playing together", object_class.description
      assert_equal 9, object_class.fields.size
      assert_equal [
          "GloballyIdentifiable",
          "HasMusicians",
          "InvisibleNameEntity",
          "NamedEntity",
          "PrivateNameEntity",
        ], object_class.interfaces.map(&:graphql_name).sort
      # It filters interfaces, too
      assert_equal [
          "GloballyIdentifiable",
          "HasMusicians",
          "NamedEntity"
        ], object_class.interfaces({}).map(&:graphql_name).sort
      # Compatibility methods are delegated to the underlying BaseType
      assert object_class.respond_to?(:connection_type)
    end

    describe "path" do
      it "is the type name" do
        assert_equal "Ensemble", object_class.path
      end
    end

    it "inherits fields and interfaces" do
      new_object_class = Class.new(object_class) do
        field :newField, String
        field :name, String, description: "The new description", null: true
      end

      # one more than the parent class
      assert_equal 10, new_object_class.fields.size
      # inherited interfaces are present
      expected_interface_names = [
        "GloballyIdentifiable",
        "HasMusicians",
        "InvisibleNameEntity",
        "NamedEntity",
        "PrivateNameEntity",
      ]
      assert_equal expected_interface_names, object_class.interfaces.map(&:graphql_name).sort
      assert_equal expected_interface_names, new_object_class.interfaces.map(&:graphql_name).sort
      # The new field is present
      assert new_object_class.fields.key?("newField")
      # The overridden field is present:
      name_field = new_object_class.fields["name"]
      assert_equal "The new description", name_field.description
    end

    it "inherits name and description" do
      # Manually assign a name since `.name` isn't populated for dynamic classes
      new_subclass_1 = Class.new(object_class) do
        graphql_name "NewSubclass"
      end
      new_subclass_2 = Class.new(new_subclass_1)
      assert_equal "NewSubclass", new_subclass_1.graphql_name
      assert_equal "NewSubclass", new_subclass_2.graphql_name
      assert_equal object_class.description, new_subclass_2.description
    end

    it "implements visibility constrained interface when context is private" do
      found_interfaces = object_class.interfaces({ private: true })
      assert_equal 5, found_interfaces.count
      assert found_interfaces.any? { |int| int.graphql_name == 'PrivateNameEntity' }
    end

    it "should take Ruby name (without Type suffix) as default graphql name" do
      TestingClassType = Class.new(GraphQL::Schema::Object)
      assert_equal "TestingClass", TestingClassType.graphql_name
    end

    it "raise on anonymous class without declared graphql name" do
      anonymous_class = Class.new(GraphQL::Schema::Object)
      assert_raises GraphQL::RequiredImplementationMissingError do
        anonymous_class.graphql_name
      end
    end

    class OverrideNameObject < GraphQL::Schema::Object
      class << self
        def default_graphql_name
          "Override"
        end
      end
    end

    it "can override the default graphql_name" do
      override_name_object = OverrideNameObject

      assert_equal "Override", override_name_object.graphql_name
    end
  end

  describe "implementing interfaces" do
    it "raises an error when trying to implement a non-interface module" do
      object_type = Class.new(GraphQL::Schema::Object)

      module NotAnInterface
      end

      err = assert_raises do
        object_type.implements(NotAnInterface)
      end

      message = "NotAnInterface cannot be implemented since it's not a GraphQL Interface. Use `include` for plain Ruby modules."
      assert_equal message, err.message
    end

    it "does not inherit singleton methods from base interface when implementing another interface" do
      object_type = Class.new(GraphQL::Schema::Object)
      methods = object_type.singleton_methods
      method_defs = Hash[methods.zip(methods.map{|method| object_type.method(method.to_sym)})]

      module InterfaceType
        include GraphQL::Schema::Interface
      end

      object_type.implements(InterfaceType)
      new_method_defs = Hash[methods.zip(methods.map{|method| object_type.method(method.to_sym)})]
      assert_equal method_defs, new_method_defs
    end
  end

  it "doesnt convolute field names that differ with underscore" do
    interface = Module.new do
      include GraphQL::Schema::Interface
      graphql_name 'TestInterface'
      description 'Requires an id'

      field :id, GraphQL::Types::ID, null: false
    end

    object = Class.new(GraphQL::Schema::Object) do
      graphql_name 'TestObject'
      implements interface
      global_id_field :id

      field :_id, String, description: 'database id', null: true
    end

    assert_equal 2, object.fields.size
  end

  describe "wrapping a Hash" do
    it "automatically looks up symbol and string keys" do
      query_str = <<-GRAPHQL
      {
        hashyEnsemble {
          musicians { name }
          formedAt
        }
      }
      GRAPHQL
      res = Jazz::Schema.execute(query_str)
      ensemble = res["data"]["hashyEnsemble"]
      assert_equal ["Jerry Garcia"], ensemble["musicians"].map { |m| m["name"] }
      assert_equal "May 5, 1965", ensemble["formedAt"]
    end

    it "works with strings and symbols" do
      query_str = <<-GRAPHQL
      {
        hashByString { falsey }
        hashBySym { falsey }
      }
      GRAPHQL
      res = Jazz::Schema.execute(query_str)
      assert_equal false, res["data"]["hashByString"]["falsey"]
      assert_equal false, res["data"]["hashBySym"]["falsey"]
    end
  end

  describe "wrapping `nil`" do
    it "doesn't wrap nil in lists" do
      query_str = <<-GRAPHQL
      {
        namedEntities {
          name
        }
      }
      GRAPHQL

      res = Jazz::Schema.execute(query_str)
      expected_items = [{"name" => "Bela Fleck and the Flecktones"}, nil]
      assert_equal expected_items, res["data"]["namedEntities"]
    end
  end

  describe "in queries" do
    after {
      Jazz::Models.reset
    }

    it "returns data" do
      query_str = <<-GRAPHQL
      {
        ensembles { name }
        instruments { name }
      }
      GRAPHQL
      res = Jazz::Schema.execute(query_str)
      expected_ensembles = [
        {"name" => "Bela Fleck and the Flecktones"},
        {"name" => "ROBERT GLASPER Experiment"},
      ]
      assert_equal expected_ensembles, res["data"]["ensembles"]
      assert_equal({"name" => "Banjo"}, res["data"]["instruments"].first)
    end

    it "does mutations" do
      mutation_str = <<-GRAPHQL
      mutation AddEnsemble($name: String!) {
        addEnsemble(input: { name: $name }) {
          id
        }
      }
      GRAPHQL

      query_str = <<-GRAPHQL
      query($id: ID!) {
        find(id: $id) {
          ... on Ensemble {
            name
          }
        }
      }
      GRAPHQL

      res = Jazz::Schema.execute(mutation_str, variables: { name: "Miles Davis Quartet" })
      new_id = res["data"]["addEnsemble"]["id"]

      res2 = Jazz::Schema.execute(query_str, variables: { id: new_id })
      assert_equal "Miles Davis Quartet", res2["data"]["find"]["name"]
    end

    it "initializes root wrappers once" do
      query_str = " { oid1: objectId oid2: objectId }"
      res = Jazz::Schema.execute(query_str)
      assert_equal res["data"]["oid1"], res["data"]["oid2"]
    end

    it "skips fields properly" do
      query_str = "{ find(id: \"MagicalSkipId\") { __typename } }"
      res = Jazz::Schema.execute(query_str)
      skip_value = {}
      assert_equal({"data" => skip_value }, res.to_h)
    end
  end

  describe "when fields conflict with built-ins" do
    it "warns when no override" do
      expected_warning = "X's `field :method` conflicts with a built-in method, use `resolver_method:` to pick a different resolver method for this field (for example, `resolver_method: :resolve_method` and `def resolve_method`). Or use `method_conflict_warning: false` to suppress this warning.\n"
      assert_output "", expected_warning do
        Class.new(GraphQL::Schema::Object) do
          graphql_name "X"
          field :method, String
        end
      end
    end

    it "warns when override matches field name" do
      expected_warning = "X's `field :object` conflicts with a built-in method, use `resolver_method:` to pick a different resolver method for this field (for example, `resolver_method: :resolve_object` and `def resolve_object`). Or use `method_conflict_warning: false` to suppress this warning.\n"
      assert_output "", expected_warning do
        Class.new(GraphQL::Schema::Object) do
          graphql_name "X"
          field :object, String, resolver_method: :object
        end
      end
    end

    it "doesn't warn with a resolver_method: override" do
      assert_output "", "" do
        Class.new(GraphQL::Schema::Object) do
          graphql_name "X"
          field :method, String, resolver_method: :resolve_method
        end
      end
    end

    it "doesn't warn with a method: override" do
      assert_output "", "" do
        Class.new(GraphQL::Schema::Object) do
          graphql_name "X"
          field :module, String, method: :mod
        end
      end
    end

    it "doesn't warn with a suppression" do
      assert_output "", "" do
        Class.new(GraphQL::Schema::Object) do
          graphql_name "X"
          field :method, String, method_conflict_warning: false
        end
      end
    end

    it "doesn't warn when parsing a schema" do
      assert_output "", "" do
        schema = GraphQL::Schema.from_definition <<-GRAPHQL
        type Query {
          method: String
        }
        GRAPHQL
        assert_equal ["method"], schema.query.fields.keys
      end
    end

    it "doesn't warn when passing object through using resolver_method" do
      assert_output "", "" do
        Class.new(GraphQL::Schema::Object) do
          graphql_name "X"
          field :thing, String, resolver_method: :object
        end
      end
    end
  end

  describe "type-specific invalid null errors" do
    class ObjectInvalidNullSchema < GraphQL::Schema
      module Numberable
        include GraphQL::Schema::Interface

        field :float, Float, null: false

        def float
          nil
        end
      end

      class Query < GraphQL::Schema::Object
        implements Numberable

        field :int, Integer, null: false
        def int
          nil
        end
      end
      query(Query)

      def self.type_error(err, ctx)
        raise err
      end
    end

    it "raises them when invalid nil is returned" do
      assert_raises(ObjectInvalidNullSchema::Query::InvalidNullError) do
        ObjectInvalidNullSchema.execute("{ int }")
      end
    end

    it "raises them for fields inherited from interfaces" do
      assert_raises(ObjectInvalidNullSchema::Query::InvalidNullError) do
        ObjectInvalidNullSchema.execute("{ float }")
      end
    end
  end

  it "has a consistent object shape" do
    type_defn_shapes = Set.new
    example_shapes_by_name = {}
    ObjectSpace.each_object(Class) do |cls|
      if cls < GraphQL::Schema::Object
        shape = cls.instance_variables
        # these are from a custom test
        shape.delete(:@configs)
        shape.delete(:@future_schema)
        shape.delete(:@metadata)
        shape.delete(:@admin_only)
        if type_defn_shapes.add?(shape)
          example_shapes_by_name[cls.graphql_name] = shape
        end
      end
    end

    # Uncomment this to debug shapes:
    # File.open("shapes.txt", "w+") do |f|
    #   f.puts(type_defn_shapes.to_a.map { |ary| ary.inspect }.join("\n"))
    #   example_shapes_by_name.each do |name, sh|
    #     f.puts("#{name} ==> #{sh.inspect}")
    #   end
    # end

    default_shape = Class.new(GraphQL::Schema::Object).instance_variables
    default_type_with_connection_type = Class.new(GraphQL::Schema::Object) { graphql_name("Thing") }
    default_type_with_connection_type.connection_type # initialize the relay metadata
    default_shape_with_connection_type = default_type_with_connection_type.instance_variables
    default_edge_shape = Class.new(GraphQL::Types::Relay::BaseEdge).instance_variables
    default_connection_shape = Class.new(GraphQL::Types::Relay::BaseConnection).instance_variables
    default_mutation_payload_shape = Class.new(GraphQL::Schema::RelayClassicMutation) { graphql_name("DoSomething") }.payload_type.instance_variables
<<<<<<< HEAD
    default_visibility_shape = Class.new(GraphQL::Schema::Object) { graphql_name("Thing2"); include(GraphQL::Schema::Visibility::TypeIntegration) }.instance_variables
    expected_default_shapes = Set.new([
=======
    expected_default_shapes = [
>>>>>>> 55024ef4
      default_shape,
      default_shape_with_connection_type,
      default_edge_shape,
      default_connection_shape,
      default_mutation_payload_shape
<<<<<<< HEAD
      default_visibility_shape
    ])

    assert_equal expected_default_shapes, type_defn_shapes
=======
    ]

    type_defn_shapes_a = type_defn_shapes.to_a
    assert type_defn_shapes_a.find { |sh| sh == default_shape }, "There's a match for default_shape"
    assert type_defn_shapes_a.find { |sh| sh == default_shape_with_connection_type }, "There's a match for default_shape_with_connection_type"
    assert type_defn_shapes_a.find { |sh| sh == default_edge_shape }, "There's a match for default_edge_shape"
    assert type_defn_shapes_a.find { |sh| sh == default_connection_shape }, "There's a match for default_connection_shape"
    assert type_defn_shapes_a.find { |sh| sh == default_mutation_payload_shape }, "There's a match for default_mutation_payload_shape"

    extra_shapes = type_defn_shapes_a - expected_default_shapes
    extra_shapes_by_name = {}
    extra_shapes.each do |shape|
      name = example_shapes_by_name.key(shape)
      extra_shapes_by_name[name] = shape
    end
    assert_equal({}, extra_shapes_by_name, "There aren't any extras shape profiles")
>>>>>>> 55024ef4
  end

  describe "overriding wrap" do
    class WrapOverrideSchema < GraphQL::Schema
      module LogTrace
        def trace(key, data)
          if ((q = data[:query]) && (c = q.context))
            c[:log] << key
          end
          yield
        end
        ["parse", "lex", "validate",
        "analyze_query", "analyze_multiplex",
        "execute_query", "execute_multiplex",
        "execute_field", "execute_field_lazy",
        "authorized", "authorized_lazy",
        "resolve_type", "resolve_type_lazy",
        "execute_query_lazy"].each do |method_name|
          define_method(method_name) do |**data, &block|
            trace(method_name, data, &block)
          end
        end
      end

      class SimpleMethodCallField < GraphQL::Schema::Field
        def resolve(obj, args, ctx)
          obj.public_send("resolve_#{@original_name}")
        end
      end

      module CustomIntrospection
        class DynamicFields < GraphQL::Introspection::DynamicFields
          field_class(SimpleMethodCallField)
          field :__typename, String

          def self.wrap(obj, ctx)
            OpenStruct.new(resolve___typename: "Wrapped")
          end
        end
      end

      class Query < GraphQL::Schema::Object
        field_class(SimpleMethodCallField)
        def self.wrap(obj, ctx)
          OpenStruct.new(resolve_int: 5)
        end
        field :int, Integer, null: false
      end

      query(Query)
      introspection(CustomIntrospection)
      trace_with(LogTrace)
    end

    it "avoids calls to Object.authorized? and uses the returned object" do
      log = []
      res = WrapOverrideSchema.execute("{ __typename int }", context: { log: log })
      assert_equal "Wrapped", res["data"]["__typename"]
      assert_equal 5, res["data"]["int"]
      expected_log = [
        "validate",
        "analyze_query",
        "execute_query",
        "execute_field",
        "execute_field",
        "execute_query_lazy"
      ]

      assert_equal expected_log, log
    end
  end

  describe ".comment" do
    it "isn't inherited and can be set to nil" do
      obj1 = Class.new(GraphQL::Schema::Object) do
        graphql_name "Obj1"
        comment "TODO: fix this"
      end

      obj2 = Class.new(obj1) do
        graphql_name("Obj2")
      end

      assert_equal "TODO: fix this", obj1.comment
      assert_nil obj2.comment
      obj1.comment(nil)
      assert_nil obj1.comment
    end
  end
end<|MERGE_RESOLUTION|>--- conflicted
+++ resolved
@@ -397,23 +397,14 @@
     default_edge_shape = Class.new(GraphQL::Types::Relay::BaseEdge).instance_variables
     default_connection_shape = Class.new(GraphQL::Types::Relay::BaseConnection).instance_variables
     default_mutation_payload_shape = Class.new(GraphQL::Schema::RelayClassicMutation) { graphql_name("DoSomething") }.payload_type.instance_variables
-<<<<<<< HEAD
     default_visibility_shape = Class.new(GraphQL::Schema::Object) { graphql_name("Thing2"); include(GraphQL::Schema::Visibility::TypeIntegration) }.instance_variables
-    expected_default_shapes = Set.new([
-=======
     expected_default_shapes = [
->>>>>>> 55024ef4
       default_shape,
       default_shape_with_connection_type,
       default_edge_shape,
       default_connection_shape,
-      default_mutation_payload_shape
-<<<<<<< HEAD
+      default_mutation_payload_shape,
       default_visibility_shape
-    ])
-
-    assert_equal expected_default_shapes, type_defn_shapes
-=======
     ]
 
     type_defn_shapes_a = type_defn_shapes.to_a
@@ -422,6 +413,7 @@
     assert type_defn_shapes_a.find { |sh| sh == default_edge_shape }, "There's a match for default_edge_shape"
     assert type_defn_shapes_a.find { |sh| sh == default_connection_shape }, "There's a match for default_connection_shape"
     assert type_defn_shapes_a.find { |sh| sh == default_mutation_payload_shape }, "There's a match for default_mutation_payload_shape"
+    assert type_defn_shapes_a.find { |sh| sh == default_visibility_shape }, "There's a match for default_visibility_shape"
 
     extra_shapes = type_defn_shapes_a - expected_default_shapes
     extra_shapes_by_name = {}
@@ -429,8 +421,7 @@
       name = example_shapes_by_name.key(shape)
       extra_shapes_by_name[name] = shape
     end
-    assert_equal({}, extra_shapes_by_name, "There aren't any extras shape profiles")
->>>>>>> 55024ef4
+    assert_equal({}, extra_shapes_by_name, "There aren't any extra shape profiles")
   end
 
   describe "overriding wrap" do
