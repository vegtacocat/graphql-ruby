--- conflicted
+++ resolved
@@ -720,18 +720,6 @@
       assert_schema_and_compare_output(schema.chop)
     end
 
-<<<<<<< HEAD
-    it 'supports empty types' do
-      schema = <<-SCHEMA
-type Query {
-}
-      SCHEMA
-
-      assert_schema_and_compare_output(schema.chop)
-    end
-
-=======
->>>>>>> b0117d82
     it "tracks original AST node" do
       schema_definition = <<-GRAPHQL
 schema @custom(thing: true) {
