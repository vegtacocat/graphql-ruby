--- conflicted
+++ resolved
@@ -477,8 +477,6 @@
     assert_equal({}, GraphQL::Schema.references_to)
   end
 
-<<<<<<< HEAD
-
   describe "DidYouMean support" do
     class DidYouMeanSchema < GraphQL::Schema
       class Query < GraphQL::Schema::Object
@@ -509,7 +507,8 @@
       res = no_dym_schema.execute("{ seconField }")
       assert_equal ["Field 'seconField' doesn't exist on type 'Query'"], res["errors"].map { |err| err["message"] }
     end
-=======
+  end 
+  
   it "defers root type blocks until those types are used" do
     calls = []
     schema = Class.new(GraphQL::Schema) do
@@ -546,6 +545,5 @@
     end
     assert schema2.subscription
     assert schema2.instance_variable_get(:@subscription_extension_added)
->>>>>>> 252cac0a
   end
 end