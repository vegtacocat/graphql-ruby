# frozen_string_literal: true
module StarWars
  # Adapted from graphql-relay-js
  # https://github.com/graphql/graphql-relay-js/blob/master/src/__tests__/starWarsSchema.js

  class Ship < GraphQL::Schema::Object
    implements GraphQL::Relay::Node.interface
    global_id_field :id
    field :name, String, null: true
    # Test cyclical connection types:
    field :ships, Ship.connection_type, null: false
  end

  class BaseType < GraphQL::Schema::Object
    graphql_name "Base"
    implements GraphQL::Relay::Node.interface
    global_id_field :id
    field :name, String, null: false
    def name
      LazyWrapper.new {
        if object.id.nil?
          raise GraphQL::ExecutionError, "Boom!"
        else
          object.name
        end
      }
    end
    field :planet, String, null: true
  end


  class BaseEdge < GraphQL::Types::Relay::BaseEdge
    node_type(BaseType)
  end

  class BaseConnection < GraphQL::Types::Relay::BaseConnection
    edge_type(BaseEdge)
  end

  class BaseConnectionWithoutNodes < GraphQL::Types::Relay::BaseConnection
    edge_type(BaseEdge, nodes_field: false)
  end

  class BasesConnectionWithTotalCountType < GraphQL::Types::Relay::BaseConnection
    edge_type(BaseEdge, nodes_field: false)
    nodes_field

    field :total_count, Integer, null: true

    def total_count
      object.nodes.count
    end
  end

  class CustomBaseEdge < GraphQL::Relay::Edge
    def upcased_name
      node.name.upcase
    end

    def upcased_parent_name
      parent.name.upcase
    end
  end

  class CustomBaseEdgeType < GraphQL::Types::Relay::BaseEdge
    node_type(BaseType)
    graphql_name "CustomBaseEdge"
    field :upcased_name, String, null: true
    field :upcased_parent_name, String, null: true
    field :edge_class_name, String, null: true

    def edge_class_name
      object.class.name
    end
  end

  class CustomEdgeBaseConnectionType < GraphQL::Types::Relay::BaseConnection
    edge_type(CustomBaseEdgeType, edge_class: CustomBaseEdge, nodes_field: true)
    field :total_count_times_100, Integer, null: true
    def total_count_times_100
      object.nodes.count * 100
    end

    field :field_name, String, null: true
    def field_name
      object.field.name
    end
  end

  class ShipsWithMaxPageSize < GraphQL::Schema::Resolver
    argument :name_includes, String, required: false
    type Ship.connection_type, null: true

    def resolve(name_includes: nil)
      all_ships = object.ships.map { |ship_id| StarWars::DATA["Ship"][ship_id] }
      if name_includes
        all_ships = all_ships.select { |ship| ship.name.include?(name_includes)}
      end
      all_ships
    end
  end

  class ShipConnectionWithParentType < GraphQL::Types::Relay::BaseConnection
    edge_type(Ship.edge_type)
    field :parent_class_name, String, null: false

    def parent_class_name
      object.parent.class.name
    end
  end

  class ShipsByResolver < GraphQL::Schema::Resolver
    type ShipConnectionWithParentType, null: false

    def resolve
      object.ships.map { |ship_id| StarWars::DATA["Ship"][ship_id] }
    end
  end

  class Faction < GraphQL::Schema::Object
    implements GraphQL::Relay::Node.interface

    field :id, ID, null: false
    def id
      GraphQL::Relay::GlobalIdResolve.new(type: Faction).call(object, {}, context)
    end

    field :name, String, null: true
    field :ships, ShipConnectionWithParentType, connection: true, max_page_size: 1000, null: true do
      argument :name_includes, String, required: false
    end

    field :shipsByResolver, resolver: ShipsByResolver, connection: true

    def ships(name_includes: nil)
      all_ships = object.ships.map {|ship_id| StarWars::DATA["Ship"][ship_id] }
      if name_includes
        case name_includes
        when "error"
          all_ships = GraphQL::ExecutionError.new("error from within connection")
        when "raisedError"
          raise GraphQL::ExecutionError.new("error raised from within connection")
        when "lazyError"
          all_ships = LazyWrapper.new { GraphQL::ExecutionError.new("lazy error from within connection") }
        when "lazyRaisedError"
          all_ships = LazyWrapper.new { raise GraphQL::ExecutionError.new("lazy raised error from within connection") }
        when "null"
          all_ships = nil
        when "lazyObject"
          prev_all_ships = all_ships
          all_ships = LazyWrapper.new { prev_all_ships }
        else
          all_ships = all_ships.select { |ship| ship.name.include?(name_includes)}
        end
      end
      all_ships
    end

    field :shipsWithMaxPageSize, "Ships with max page size", max_page_size: 2, resolver: ShipsWithMaxPageSize

    field :bases, BasesConnectionWithTotalCountType, null: true, connection: true do
      argument :name_includes, String, required: false
    end

    def bases(name_includes: nil)
      all_bases = Base.where(id: object.bases)
      if name_includes
        all_bases = all_bases.where("name LIKE ?", "%#{name_includes}%")
      end
      if args[:complexOrder]
        all_bases = all_bases.order("bases.name DESC")
      end
      all_bases
<<<<<<< HEAD
=======
    } do
      argument :nameIncludes, String, required: false
      argument :complexOrder, Boolean, required: false
>>>>>>> 48327f28
    end

    field :basesClone, BaseConnection, null: true
    field :basesByName, BaseConnection, null: true do
      argument :order, String, default_value: "name", required: false
    end
    def bases_by_name(order: nil)
      if order.present?
        @object.bases.order(order)
      else
        @object.bases
      end
    end

    def all_bases
      Base.all
    end

    def all_bases_array
      all_bases.to_a
    end

    field :basesWithMaxLimitRelation, BaseConnection, null: true, max_page_size: 2, resolver_method: :all_bases
    field :basesWithMaxLimitArray, BaseConnection, null: true, max_page_size: 2, resolver_method: :all_bases_array
    field :basesWithDefaultMaxLimitRelation, BaseConnection, null: true, resolver_method: :all_bases
    field :basesWithDefaultMaxLimitArray, BaseConnection, null: true, resolver_method: :all_bases_array
    field :basesWithLargeMaxLimitRelation, BaseConnection, null: true, max_page_size: 1000, resolver_method: :all_bases
    field :basesWithoutNodes, BaseConnectionWithoutNodes, null: true, resolver_method: :all_bases_array

    field :basesAsSequelDataset, BasesConnectionWithTotalCountType, null: true, connection: true, max_page_size: 1000 do
      argument :nameIncludes, String, required: false
    end

    def bases_as_sequel_dataset(name_includes: nil)
      all_bases = SequelBase.where(faction_id: @object.id)
      if name_includes
        all_bases = all_bases.where(Sequel.like(:name, "%#{name_includes}%"))
      end
      all_bases
    end

    field :basesWithCustomEdge, CustomEdgeBaseConnectionType, null: true, connection: true, resolver_method: :lazy_bases

    def lazy_bases
      LazyNodesWrapper.new(object.bases)
    end
  end

  class IntroduceShipMutation < GraphQL::Schema::RelayClassicMutation
    description "Add a ship to this faction"

    # Nested under `input` in the query:
    argument :ship_name, String, required: false
    argument :faction_id, ID, required: true

    # Result may have access to these fields:
    field :ship_edge, Ship.edge_type, null: true
    field :faction, Faction, null: true
    field :aliased_faction, Faction, hash_key: :aliased_faction, null: true

    def resolve(ship_name: nil, faction_id:)
      if ship_name == 'Millennium Falcon'
        GraphQL::ExecutionError.new("Sorry, Millennium Falcon ship is reserved")
      elsif ship_name == 'Leviathan'
        raise GraphQL::ExecutionError.new("🔥")
      elsif ship_name == "Ebon Hawk"
        LazyWrapper.new { raise GraphQL::ExecutionError.new("💥")}
      else
        ship = DATA.create_ship(ship_name, faction_id)
        faction = DATA["Faction"][faction_id]
        connection_class = GraphQL::Relay::BaseConnection.connection_for_nodes(faction.ships)
        ships_connection = connection_class.new(faction.ships, {ship_name: ship_name, faction: faction})
        ship_edge = GraphQL::Relay::Edge.new(ship, ships_connection)
        result = {
          ship_edge: ship_edge, # support new-style, too
          faction: faction,
          aliased_faction: faction,
        }
        if ship_name == "Slave II"
          LazyWrapper.new(result)
        else
          result
        end
      end
    end
  end

  # GraphQL-Batch knockoff
  class LazyLoader
    def self.defer(ctx, model, id)
      ids = ctx.namespace(:loading)[model] ||= []
      ids << id
      self.new(model: model, id: id, context: ctx)
    end

    def initialize(model:, id:, context:)
      @model = model
      @id = id
      @context = context
    end

    def value
      loaded = @context.namespace(:loaded)[@model] ||= {}
      if loaded.empty?
        ids = @context.namespace(:loading)[@model]
        # Example custom tracing
        @context.trace("lazy_loader", { ids: ids, model: @model}) do
          records = @model.where(id: ids)
          records.each do |record|
            loaded[record.id.to_s] = record
          end
        end
      end

      loaded[@id]
    end
  end

  class LazyWrapper
    def initialize(value = nil, &block)
      if block_given?
        @lazy_value = block
      else
        @value = value
      end
    end

    def value
      @resolved_value = @value || @lazy_value.call
    end
  end

  LazyNodesWrapper = Struct.new(:relation)
  class LazyNodesRelationConnection < GraphQL::Relay::RelationConnection
    def initialize(wrapper, *args)
      super(wrapper.relation, *args)
    end

    def edge_nodes
      LazyWrapper.new { super }
    end
  end

  GraphQL::Relay::BaseConnection.register_connection_implementation(LazyNodesWrapper, LazyNodesRelationConnection)

  class QueryType < GraphQL::Schema::Object
    graphql_name "Query"

    field :rebels, Faction, null: true
    def rebels
      StarWars::DATA["Faction"]["1"]
    end

    field :empire, Faction, null: true
    def empire
      StarWars::DATA["Faction"]["2"]
    end

    field :largestBase, BaseType, null: true

    def largest_base
      Base.find(3)
    end

    field :newestBasesGroupedByFaction, BaseConnection, null: true

    def newest_bases_grouped_by_faction
      Base
        .having('id in (select max(id) from bases group by faction_id)')
        .group(:id)
        .order('faction_id desc')
    end

    field :basesWithNullName, BaseConnection, null: false

    def bases_with_null_name
      [OpenStruct.new(id: nil)]
    end

    if TESTING_INTERPRETER
      add_field(GraphQL::Types::Relay::NodeField)
    else
      field :node, field: GraphQL::Relay::Node.field
    end

    if TESTING_INTERPRETER
      field :node_with_custom_resolver, GraphQL::Types::Relay::Node, null: true do
        argument :id, ID, required: true
      end
      def node_with_custom_resolver(id:)
        StarWars::DATA["Faction"]["1"]
      end
    else
      custom_node_field = GraphQL::Relay::Node.field do
        resolve ->(_, _, _) { StarWars::DATA["Faction"]["1"] }
      end
      field :nodeWithCustomResolver, field: custom_node_field
    end

    if TESTING_INTERPRETER
      add_field(GraphQL::Types::Relay::NodesField)
    else
      field :nodes, field: GraphQL::Relay::Node.plural_field
    end

    if TESTING_INTERPRETER
      field :nodes_with_custom_resolver, [GraphQL::Types::Relay::Node, null: true], null: true do
        argument :ids, [ID], required: true
      end
      def nodes_with_custom_resolver(ids:)
        [StarWars::DATA["Faction"]["1"], StarWars::DATA["Faction"]["2"]]
      end
    else
      field :nodesWithCustomResolver, field: GraphQL::Relay::Node.plural_field(
        resolve: ->(_, _, _) { [StarWars::DATA["Faction"]["1"], StarWars::DATA["Faction"]["2"]] }
      )
    end

    field :batchedBase, BaseType, null: true do
      argument :id, ID, required: true
    end

    def batched_base(id:)
      LazyLoader.defer(@context, Base, id)
    end
  end

  class MutationType < GraphQL::Schema::Object
    graphql_name "Mutation"
    field :introduceShip, mutation: IntroduceShipMutation
  end

  class ClassNameRecorder
    def initialize(context_key)
      @context_key = context_key
    end

    def instrument(type, field)
      inner_resolve = field.resolve_proc
      key = @context_key
      field.redefine {
        resolve ->(o, a, c) {
          res = inner_resolve.call(o, a, c)
          if c[key]
            c[key] << res.class.name
          end
          res
        }
      }
    end
  end

  class Schema < GraphQL::Schema
    query(QueryType)
    mutation(MutationType)
    default_max_page_size 3

    if TESTING_INTERPRETER
      use GraphQL::Execution::Interpreter
    end

    def self.resolve_type(type, object, ctx)
      if object == :test_error
        :not_a_type
      elsif object.is_a?(Base)
        BaseType
      elsif DATA["Faction"].values.include?(object)
        Faction
      elsif DATA["Ship"].values.include?(object)
        Ship
      else
        nil
      end
    end

    def self.object_from_id(node_id, ctx)
      type_name, id = GraphQL::Schema::UniqueWithinType.decode(node_id)
      StarWars::DATA[type_name][id]
    end

    def self.id_from_object(object, type, ctx)
      GraphQL::Schema::UniqueWithinType.encode(type.name, object.id)
    end

    lazy_resolve(LazyWrapper, :value)
    lazy_resolve(LazyLoader, :value)

    instrument(:field, ClassNameRecorder.new(:before_built_ins))
    instrument(:field, ClassNameRecorder.new(:after_built_ins), after_built_ins: true)
  end
end<|MERGE_RESOLUTION|>--- conflicted
+++ resolved
@@ -171,12 +171,9 @@
         all_bases = all_bases.order("bases.name DESC")
       end
       all_bases
-<<<<<<< HEAD
-=======
     } do
       argument :nameIncludes, String, required: false
       argument :complexOrder, Boolean, required: false
->>>>>>> 48327f28
     end
 
     field :basesClone, BaseConnection, null: true
