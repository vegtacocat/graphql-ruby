# frozen_string_literal: true
source 'https://rubygems.org'

gem 'bootsnap'
<<<<<<< HEAD
gem 'rails', '~> 6.1'
gem 'puma'
gem 'capybara'
gem 'selenium-webdriver', "4.11.0"
=======
gem 'rails', '~>7.0'
gem 'sprockets-rails'
gem 'puma'
gem 'capybara'
gem 'selenium-webdriver'
>>>>>>> c3d23251
gem 'graphql', path: File.expand_path('../../', __dir__)

gem "listen", group: :development<|MERGE_RESOLUTION|>--- conflicted
+++ resolved
@@ -2,18 +2,11 @@
 source 'https://rubygems.org'
 
 gem 'bootsnap'
-<<<<<<< HEAD
-gem 'rails', '~> 6.1'
-gem 'puma'
-gem 'capybara'
-gem 'selenium-webdriver', "4.11.0"
-=======
 gem 'rails', '~>7.0'
 gem 'sprockets-rails'
 gem 'puma'
 gem 'capybara'
 gem 'selenium-webdriver'
->>>>>>> c3d23251
 gem 'graphql', path: File.expand_path('../../', __dir__)
 
 gem "listen", group: :development